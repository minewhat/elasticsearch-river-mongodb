--- conflicted
+++ resolved
@@ -27,13 +27,9 @@
   lang-groovy: elasticsearch/elasticsearch-lang-groovy/2.0.0
 
 mongodb:
-<<<<<<< HEAD
-  version: 2.4.9
+  version: 2.4.10
   use_dynamic_ports: false
 
 tokumx:
   version: 1.4.1
-=======
-  version: 2.4.10
->>>>>>> 38e6cd63
   use_dynamic_ports: false