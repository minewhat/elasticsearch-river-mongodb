package org.elasticsearch.river.mongodb;

import java.util.concurrent.atomic.AtomicLong;

import org.bson.BasicBSONObject;
import org.bson.types.ObjectId;
import org.elasticsearch.client.Client;
import org.elasticsearch.common.collect.ImmutableList;
import org.elasticsearch.common.collect.ImmutableMap;
import org.elasticsearch.common.logging.ESLogger;
import org.elasticsearch.common.logging.ESLoggerFactory;
import org.elasticsearch.common.unit.TimeValue;
import org.elasticsearch.river.mongodb.util.MongoDBHelper;
import org.elasticsearch.river.mongodb.util.MongoDBRiverHelper;

import com.google.common.base.Preconditions;
import com.mongodb.BasicDBObject;
import com.mongodb.DB;
import com.mongodb.DBCollection;
import com.mongodb.DBCursor;
import com.mongodb.DBObject;
import com.mongodb.MongoClient;
import com.mongodb.MongoCursorNotFoundException;
import com.mongodb.MongoInterruptedException;
import com.mongodb.MongoSocketException;
import com.mongodb.MongoTimeoutException;
import com.mongodb.QueryOperators;
import com.mongodb.gridfs.GridFS;
import com.mongodb.gridfs.GridFSDBFile;
import com.mongodb.gridfs.GridFSFile;

class CollectionSlurper {

    private static final ESLogger logger = ESLoggerFactory.getLogger(CollectionSlurper.class.getName());

    private final MongoDBRiverDefinition definition;
    private final SharedContext context;
    private final Client esClient;
    private final MongoClient mongoClient;
    private final DB slurpedDb;
    private final AtomicLong totalDocuments = new AtomicLong();

    public CollectionSlurper(MongoClient mongoClient, MongoDBRiverDefinition definition, SharedContext context, Client esClient) {
        this.definition = definition;
        this.context = context;
        this.esClient = esClient;
        this.mongoClient = mongoClient;
        this.slurpedDb = mongoClient.getDB(definition.getMongoDb());
    }

    /**
     * Import initial contents from the {@code definition}
     *
     * @param timestamp the timestamp to use for the last imported document
     */
    public void importInitial(Timestamp<?> timestamp) {
        try {
            if (!isIndexEmpty()) {
                // MongoDB would delete the index and re-attempt the import
                // We should probably do that too or at least have an option for it
                // https://groups.google.com/d/msg/mongodb-user/hrOuS-lpMeI/opP6l0gndSEJ
                logger.error("Cannot import collection {} into existing index", definition.getMongoCollection());
                MongoDBRiverHelper.setRiverStatus(
                        esClient, definition.getRiverName(), Status.INITIAL_IMPORT_FAILED);
                return;
            }
            if (definition.isImportAllCollections()) {
                for (String name : slurpedDb.getCollectionNames()) {
                    if (name.length() < 7 || !name.substring(0, 7).equals("system.")) {
                        DBCollection collection = slurpedDb.getCollection(name);
                        importCollection(collection, timestamp);
                    }
<<<<<<< HEAD
                } else if (definition.isImportCollections()) {
                    for (String name : definition.getImportCollections()) {
                        if (name.length() < 7 || !name.substring(0, 7).equals("system.")) {
                            DBCollection collection = slurpedDb.getCollection(name);
                            importCollection(collection);
                        }
                    }
                } else{
                    DBCollection collection = slurpedDb.getCollection(definition.getMongoCollection());
                    importCollection(collection);
=======
>>>>>>> 042c6923
                }
            } else {
                DBCollection collection = slurpedDb.getCollection(definition.getMongoCollection());
                importCollection(collection, timestamp);
            }
            logger.debug("Before waiting for 500 ms");
            Thread.sleep(500);
        } catch (MongoInterruptedException | InterruptedException e) {
            logger.info("river-mongodb slurper interrupted");
            Thread.currentThread().interrupt();
            return;
        } catch (MongoSocketException | MongoTimeoutException | MongoCursorNotFoundException e) {
            logger.info("Oplog tailing - {} - {}. Will retry.", e.getClass().getSimpleName(), e.getMessage());
            logger.debug("Total documents inserted so far by river {}: {}", definition.getRiverName(), totalDocuments.get());
            try {
                Thread.sleep(MongoDBRiver.MONGODB_RETRY_ERROR_DELAY_MS);
            } catch (InterruptedException iEx) {
                logger.info("river-mongodb slurper interrupted");
                Thread.currentThread().interrupt();
                return;
            }
        } catch (Exception e) {
            logger.error("Exception while looping in cursor", e);
            Thread.currentThread().interrupt();
            return;
        }
    }

    protected boolean isIndexEmpty() {
        return MongoDBRiver.getIndexCount(esClient, definition) == 0;
    }

    /**
<<<<<<< HEAD
     * @throws InterruptedException if the blocking queue stream is interrupted while waiting
=======
     * Import a single collection into the index
     *
     * @param collection the collection to import
     * @param timestamp the timestamp to use for the last imported document
     * @throws InterruptedException
     *             if the blocking queue stream is interrupted while waiting
>>>>>>> 042c6923
     */
    public void importCollection(DBCollection collection, Timestamp<?> timestamp) throws InterruptedException {
        // TODO: ensure the index type is empty
        // DBCollection slurpedCollection =
        // slurpedDb.getCollection(definition.getMongoCollection());

        logger.info("MongoDBRiver is beginning initial import of " + collection.getFullName());
        boolean inProgress = true;
        String lastId = null;
        while (inProgress) {
            DBCursor cursor = null;
            try {
                if (definition.isDisableIndexRefresh()) {
                    updateIndexRefresh(definition.getIndexName(), -1L);
                }
                if (!definition.isMongoGridFS()) {
                    if (logger.isTraceEnabled()) {
                        // Note: collection.count() is expensive on TokuMX
                        logger.trace("Collection {} - count: {}", collection.getName(), collection.count());
                    }
                    long count = 0;
                    cursor = collection
                            .find(getFilterForInitialImport(definition.getMongoCollectionFilter(), lastId))
                            .sort(new BasicDBObject("_id", 1));
                    while (cursor.hasNext() && context.getStatus() == Status.RUNNING) {
                        DBObject object = cursor.next();
                        count++;
                        if (cursor.hasNext()) {
                            lastId = addInsertToStream(null, applyFieldFilter(object), collection.getName());
                        } else {
                            logger.debug("Last entry for initial import of {} - add timestamp: {}", collection.getFullName(), timestamp);
                            lastId = addInsertToStream(timestamp, applyFieldFilter(object), collection.getName());
                        }
                    }
                    inProgress = false;
                    logger.info("Number of documents indexed in initial import of {}: {}", collection.getFullName(), count);
                } else {
                    // TODO: To be optimized.
                    // https://github.com/mongodb/mongo-java-driver/pull/48#issuecomment-25241988
                    // possible option: Get the object id list from .fs collection then call GriDFS.findOne
                    GridFS grid = new GridFS(mongoClient.getDB(definition.getMongoDb()), definition.getMongoCollection());

                    cursor = grid.getFileList();
                    while (cursor.hasNext()) {
                        DBObject object = cursor.next();
                        if (object instanceof GridFSDBFile) {
                            GridFSDBFile file = grid.findOne(new ObjectId(object.get(MongoDBRiver.MONGODB_ID_FIELD).toString()));
                            if (cursor.hasNext()) {
                                lastId = addInsertToStream(null, file);
                            } else {
                                logger.debug("Last entry for initial import of {} - add timestamp: {}", collection.getFullName(), timestamp);
                                lastId = addInsertToStream(timestamp, file);
                            }
                        }
                    }
                    inProgress = false;
                }
            } catch (MongoSocketException | MongoTimeoutException | MongoCursorNotFoundException e) {
                logger.info("Initial import - {} - {}. Will retry.", e.getClass().getSimpleName(), e.getMessage());
                logger.debug("Total documents inserted so far by river {}: {}", definition.getRiverName(), totalDocuments.get());
                Thread.sleep(MongoDBRiver.MONGODB_RETRY_ERROR_DELAY_MS);
            } finally {
                if (cursor != null) {
                    logger.trace("Closing initial import cursor");
                    cursor.close();
                }
                if (definition.isDisableIndexRefresh()) {
                    updateIndexRefresh(definition.getIndexName(), TimeValue.timeValueSeconds(1));
                }
            }
        }
    }

    private BasicDBObject getFilterForInitialImport(BasicDBObject filter, String id) {
        Preconditions.checkNotNull(filter);
        if (id == null) {
            return filter;
        }
        BasicDBObject idFilter = new BasicDBObject(MongoDBRiver.MONGODB_ID_FIELD, new BasicBSONObject(QueryOperators.GT, id));
        if (filter.equals(new BasicDBObject())) {
            return idFilter;
        }
        return new BasicDBObject(QueryOperators.AND, ImmutableList.of(filter, idFilter));
    }

    private void updateIndexRefresh(String name, Object value) {
        esClient.admin().indices().prepareUpdateSettings(name).setSettings(ImmutableMap.of("index.refresh_interval", value)).get();
    }

    private DBObject applyFieldFilter(DBObject object) {
        if (object instanceof GridFSFile) {
            GridFSFile file = (GridFSFile) object;
            DBObject metadata = file.getMetaData();
            if (metadata != null) {
                file.setMetaData(applyFieldFilter(metadata));
            }
        } else {
            object = MongoDBHelper.applyExcludeFields(object, definition.getExcludeFields());
            object = MongoDBHelper.applyIncludeFields(object, definition.getIncludeFields());
        }
        return object;
    }

    private String addInsertToStream(final Timestamp<?> currentTimestamp, final DBObject data) throws InterruptedException {
        return addInsertToStream(currentTimestamp, data, definition.getMongoCollection());
    }

    private String addInsertToStream(final Timestamp<?> currentTimestamp, final DBObject data, final String collection)
            throws InterruptedException {
        totalDocuments.incrementAndGet();
        addToStream(Operation.INSERT, currentTimestamp, data, collection);
        if (data == null) {
            return null;
        } else {
            return data.containsField(MongoDBRiver.MONGODB_ID_FIELD) ? data.get(MongoDBRiver.MONGODB_ID_FIELD).toString() : null;
        }
    }

    private void addToStream(final Operation operation, final Timestamp<?> currentTimestamp, final DBObject data, final String collection)
            throws InterruptedException {
        if (logger.isTraceEnabled()) {
            String dataString = data.toString();
            if (dataString.length() > 400) {
                logger.trace("addToStream - operation [{}], currentTimestamp [{}], data (_id:[{}], serialized length:{}), collection [{}]",
                        operation, currentTimestamp, data.get("_id"), dataString.length(), collection);
            } else {
                logger.trace("addToStream - operation [{}], currentTimestamp [{}], data [{}], collection [{}]",
                        operation, currentTimestamp, dataString, collection);
            }
        }

        if (operation == Operation.DROP_DATABASE) {
            logger.info("addToStream - Operation.DROP_DATABASE, currentTimestamp [{}], data [{}], collection [{}]",
                    currentTimestamp, data, collection);
            if (definition.isImportAllCollections()) {
                for (String name : slurpedDb.getCollectionNames()) {
                    logger.info("addToStream - isImportAllCollections - Operation.DROP_DATABASE, currentTimestamp [{}], data [{}], collection [{}]",
                            currentTimestamp, data, name);
                    context.getStream().put(new MongoDBRiver.QueueEntry(currentTimestamp, Operation.DROP_COLLECTION, data, name));
                }
            } else {
                context.getStream().put(new MongoDBRiver.QueueEntry(currentTimestamp, Operation.DROP_COLLECTION, data, collection));
            }
        } else {
            context.getStream().put(new MongoDBRiver.QueueEntry(currentTimestamp, operation, data, collection));
        }
    }

}<|MERGE_RESOLUTION|>--- conflicted
+++ resolved
@@ -70,19 +70,14 @@
                         DBCollection collection = slurpedDb.getCollection(name);
                         importCollection(collection, timestamp);
                     }
-<<<<<<< HEAD
-                } else if (definition.isImportCollections()) {
-                    for (String name : definition.getImportCollections()) {
-                        if (name.length() < 7 || !name.substring(0, 7).equals("system.")) {
-                            DBCollection collection = slurpedDb.getCollection(name);
-                            importCollection(collection);
-                        }
-                    }
-                } else{
-                    DBCollection collection = slurpedDb.getCollection(definition.getMongoCollection());
-                    importCollection(collection);
-=======
->>>>>>> 042c6923
+                }
+            }
+            else if (definition.isImportCollections()) {
+                for (String name : definition.getImportCollections()) {
+                    if (name.length() < 7 || !name.substring(0, 7).equals("system.")) {
+                        DBCollection collection = slurpedDb.getCollection(name);
+                        importCollection(collection);
+                    }
                 }
             } else {
                 DBCollection collection = slurpedDb.getCollection(definition.getMongoCollection());
@@ -116,16 +111,12 @@
     }
 
     /**
-<<<<<<< HEAD
-     * @throws InterruptedException if the blocking queue stream is interrupted while waiting
-=======
      * Import a single collection into the index
      *
      * @param collection the collection to import
      * @param timestamp the timestamp to use for the last imported document
      * @throws InterruptedException
      *             if the blocking queue stream is interrupted while waiting
->>>>>>> 042c6923
      */
     public void importCollection(DBCollection collection, Timestamp<?> timestamp) throws InterruptedException {
         // TODO: ensure the index type is empty
@@ -154,10 +145,10 @@
                         DBObject object = cursor.next();
                         count++;
                         if (cursor.hasNext()) {
-                            lastId = addInsertToStream(null, applyFieldFilter(object), collection.getName());
+                          lastId = addInsertToStream(null, applyFieldFilter(object), collection.getName());
                         } else {
-                            logger.debug("Last entry for initial import of {} - add timestamp: {}", collection.getFullName(), timestamp);
-                            lastId = addInsertToStream(timestamp, applyFieldFilter(object), collection.getName());
+                          logger.debug("Last entry for initial import of {} - add timestamp: {}", collection.getFullName(), timestamp);
+                          lastId = addInsertToStream(timestamp, applyFieldFilter(object), collection.getName());
                         }
                     }
                     inProgress = false;
@@ -174,10 +165,10 @@
                         if (object instanceof GridFSDBFile) {
                             GridFSDBFile file = grid.findOne(new ObjectId(object.get(MongoDBRiver.MONGODB_ID_FIELD).toString()));
                             if (cursor.hasNext()) {
-                                lastId = addInsertToStream(null, file);
+                              lastId = addInsertToStream(null, file);
                             } else {
-                                logger.debug("Last entry for initial import of {} - add timestamp: {}", collection.getFullName(), timestamp);
-                                lastId = addInsertToStream(timestamp, file);
+                              logger.debug("Last entry for initial import of {} - add timestamp: {}", collection.getFullName(), timestamp);
+                              lastId = addInsertToStream(timestamp, file);
                             }
                         }
                     }
