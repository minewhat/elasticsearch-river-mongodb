/*
 * Licensed to Elastic Search and Shay Banon under one
 * or more contributor license agreements.  See the NOTICE file
 * distributed with this work for additional information
 * regarding copyright ownership. Elastic Search licenses this
 * file to you under the Apache License, Version 2.0 (the
 * "License"); you may not use this file except in compliance
 * with the License.  You may obtain a copy of the License at
 *
 *    http://www.apache.org/licenses/LICENSE-2.0
 *
 * Unless required by applicable law or agreed to in writing,
 * software distributed under the License is distributed on an
 * "AS IS" BASIS, WITHOUT WARRANTIES OR CONDITIONS OF ANY
 * KIND, either express or implied.  See the License for the
 * specific language governing permissions and limitations
 * under the License.
 */
package org.elasticsearch.river.mongodb;

import static org.elasticsearch.client.Requests.indexRequest;
import static org.elasticsearch.common.xcontent.XContentFactory.jsonBuilder;

import java.io.IOException;
import java.net.UnknownHostException;
import java.util.ArrayList;
import java.util.List;
import java.util.Map;
import java.util.concurrent.ArrayBlockingQueue;
import java.util.concurrent.BlockingQueue;

import org.bson.types.BSONTimestamp;
import org.elasticsearch.ExceptionsHelper;
import org.elasticsearch.action.bulk.BulkRequestBuilder;
import org.elasticsearch.action.get.GetResponse;
import org.elasticsearch.client.Client;
import org.elasticsearch.cluster.block.ClusterBlockException;
import org.elasticsearch.common.inject.Inject;
import org.elasticsearch.common.logging.ESLogger;
import org.elasticsearch.common.logging.ESLoggerFactory;
import org.elasticsearch.common.util.concurrent.EsExecutors;
import org.elasticsearch.common.util.concurrent.jsr166y.LinkedTransferQueue;
import org.elasticsearch.common.xcontent.XContentBuilder;
import org.elasticsearch.indices.IndexAlreadyExistsException;
import org.elasticsearch.river.AbstractRiverComponent;
import org.elasticsearch.river.River;
import org.elasticsearch.river.RiverIndexName;
import org.elasticsearch.river.RiverName;
import org.elasticsearch.river.RiverSettings;
import org.elasticsearch.river.mongodb.util.MongoDBHelper;
import org.elasticsearch.river.mongodb.util.MongoDBRiverHelper;
import org.elasticsearch.script.ScriptService;

import com.mongodb.BasicDBObject;
import com.mongodb.CommandResult;
import com.mongodb.DB;
import com.mongodb.DBCursor;
import com.mongodb.DBObject;
import com.mongodb.Mongo;
import com.mongodb.MongoClient;
import com.mongodb.MongoException;
import com.mongodb.ServerAddress;
<<<<<<< HEAD
=======
import com.mongodb.gridfs.GridFS;
import com.mongodb.gridfs.GridFSDBFile;
import com.mongodb.gridfs.GridFSFile;
>>>>>>> c5202238
import com.mongodb.util.JSON;

/**
 * @author richardwilly98 (Richard Louapre)
 * @author flaper87 (Flavio Percoco Premoli)
 * @author aparo (Alberto Paro)
 * @author kryptt (Rodolfo Hansen)
 * @author benmccann (Ben McCann)
 */
public class MongoDBRiver extends AbstractRiverComponent implements River {

//	public final static String IS_MONGODB_ATTACHMENT = "is_mongodb_attachment";
//	public final static String MONGODB_ATTACHMENT = "mongodb_attachment";
	public final static String TYPE = "mongodb";
	public final static String NAME = "mongodb-river";
	public final static String STATUS = "_mongodbstatus";
	public final static String ENABLED = "enabled";
	public final static String DESCRIPTION = "MongoDB River Plugin";
	public final static String LAST_TIMESTAMP_FIELD = "_last_ts";
	public final static String MONGODB_LOCAL_DATABASE = "local";
	public final static String MONGODB_ADMIN_DATABASE = "admin";
	public final static String MONGODB_CONFIG_DATABASE = "config";
	public final static String MONGODB_ID_FIELD = "_id";
	public final static String MONGODB_OR_OPERATOR = "$or";
	public final static String MONGODB_AND_OPERATOR = "$and";
	public final static String MONGODB_NATURAL_OPERATOR = "$natural";
	public final static String OPLOG_COLLECTION = "oplog.rs";
	public final static String OPLOG_NAMESPACE = "ns";
	public final static String OPLOG_NAMESPACE_COMMAND = "$cmd";
	public final static String OPLOG_OBJECT = "o";
	public final static String OPLOG_UPDATE = "o2";
	public final static String OPLOG_OPERATION = "op";
	public final static String OPLOG_UPDATE_OPERATION = "u";
	public final static String OPLOG_INSERT_OPERATION = "i";
	public final static String OPLOG_DELETE_OPERATION = "d";
	public final static String OPLOG_COMMAND_OPERATION = "c";
	public final static String OPLOG_DROP_COMMAND_OPERATION = "drop";
	public final static String OPLOG_TIMESTAMP = "ts";
	public final static String OPLOG_FROM_MIGRATE = "fromMigrate";
	public final static String GRIDFS_FILES_SUFFIX = ".files";
	public final static String GRIDFS_CHUNKS_SUFFIX = ".chunks";

	static final ESLogger logger = ESLoggerFactory.getLogger(MongoDBRiver.class.getName());

	protected final MongoDBRiverDefinition definition;
	protected final Client client;
	protected final ScriptService scriptService;
	protected final SharedContext context;
	
	protected volatile List<Thread> tailerThreads = new ArrayList<Thread>();
	protected volatile Thread indexerThread;
	protected volatile Thread statusThread;
	protected volatile boolean startInvoked = false;

	private Mongo mongo;
	private DB adminDb;

	@Inject
	public MongoDBRiver(
			RiverName riverName,
			RiverSettings settings,
			@RiverIndexName String riverIndexName,
			Client client,
			ScriptService scriptService) {
		super(riverName, settings);
		if (logger.isDebugEnabled()) {
			logger.debug("Prefix: [{}] - name: [{}]", logger.getPrefix(),
					logger.getName());
		}
		this.scriptService = scriptService;
		this.client = client;
		this.definition = MongoDBRiverDefinition.parseSettings(
				riverName, riverIndexName, settings, scriptService);

		BlockingQueue<QueueEntry> stream;
		if (definition.getThrottleSize() == -1) {
			stream = new LinkedTransferQueue<QueueEntry>();
		} else {
			stream = new ArrayBlockingQueue<QueueEntry>(
					definition.getThrottleSize());
		}

		this.context = new SharedContext(stream, false);

		this.statusThread = EsExecutors.daemonThreadFactory(
				settings.globalSettings(), "mongodb_river_status").newThread(
				new Status(this, definition, context));
		this.statusThread.start();
	}

	@Override
	public void start() {
		if (!MongoDBRiverHelper.isRiverEnabled(client, riverName.getName())) {
			logger.debug("Cannot start river {}. It is currently disabled",
					riverName.getName());
			startInvoked = true;
			return;
		}
		this.context.setActive(true);
		for (ServerAddress server : definition.getMongoServers()) {
			logger.info("Using mongodb server(s): host [{}], port [{}]",
					server.getHost(), server.getPort());
		}
		// http://stackoverflow.com/questions/5270611/read-maven-properties-file-inside-jar-war-file
		logger.info("{} version: [{}]", DESCRIPTION,
				MongoDBHelper.getRiverVersion());
		logger.info(
				"starting mongodb stream. options: secondaryreadpreference [{}], drop_collection [{}], include_collection [{}], throttlesize [{}], gridfs [{}], filter [{}], db [{}], collection [{}], script [{}], indexing to [{}]/[{}]",
				definition.isMongoSecondaryReadPreference(),
				definition.isDropCollection(),
				definition.getIncludeCollection(),
				definition.getThrottleSize(), definition.isMongoGridFS(),
				definition.getMongoFilter(), definition.getMongoDb(),
				definition.getMongoCollection(), definition.getScript(),
				definition.getIndexName(), definition.getTypeName());

		// Create the index if it does not exist
		try {
			client.admin().indices().prepareCreate(definition.getIndexName())
					.execute().actionGet();
		} catch (Exception e) {
			if (ExceptionsHelper.unwrapCause(e) instanceof IndexAlreadyExistsException) {
				// that's fine
			} else if (ExceptionsHelper.unwrapCause(e) instanceof ClusterBlockException) {
				// ok, not recovered yet..., lets start indexing and hope we
				// recover by the first bulk
				// TODO: a smarter logic can be to register for cluster event
				// listener here, and only start sampling when the
				// block is removed...
			} else {
				logger.warn("failed to create index [{}], disabling river...",
						e, definition.getIndexName());
				return;
			}
		}

		// GridFS
		if (definition.isMongoGridFS()) {
			try {
				if (logger.isDebugEnabled()) {
					logger.debug("Set explicit attachment mapping.");
				}
				client.admin().indices()
						.preparePutMapping(definition.getIndexName())
						.setType(definition.getTypeName())
						.setSource(getGridFSMapping()).execute().actionGet();
			} catch (Exception e) {
				logger.warn("Failed to set explicit mapping (attachment): {}",
						e);
			}
		}

		// Tail the oplog
		if (isMongos()) {
			DBCursor cursor = getConfigDb().getCollection("shards").find();
			try {
				while (cursor.hasNext()) {
					DBObject item = cursor.next();
					logger.debug("shards: {}", item.toString());
					List<ServerAddress> servers = getServerAddressForReplica(item);
					if (servers != null) {
						String replicaName = item.get(MONGODB_ID_FIELD)
								.toString();
						Thread tailerThread = EsExecutors.daemonThreadFactory(
								settings.globalSettings(),
								"mongodb_river_slurper-" + replicaName)
								.newThread(new Slurper(servers, definition, context, client));
						tailerThreads.add(tailerThread);
					}
				}
			} finally {
				cursor.close();
			}
		} else {
			Thread tailerThread = EsExecutors.daemonThreadFactory(
					settings.globalSettings(), "mongodb_river_slurper")
					.newThread(new Slurper(definition.getMongoServers(), definition, context, client));
			tailerThreads.add(tailerThread);
		}

		for (Thread thread : tailerThreads) {
			thread.start();
		}

		indexerThread = EsExecutors.daemonThreadFactory(
				settings.globalSettings(), "mongodb_river_indexer").newThread(
				new Indexer(definition, context, client, scriptService));
		indexerThread.start();

		startInvoked = true;
	}

	private boolean isMongos() {
		DB adminDb = getAdminDb();
		if (adminDb == null) {
			return false;
		}
		CommandResult cr = adminDb
				.command(new BasicDBObject("serverStatus", 1));
		if (cr == null || cr.get("process") == null) {
			logger.warn("serverStatus return null.");
			return false;
		}
		String process = cr.get("process").toString().toLowerCase();
		if (logger.isTraceEnabled()) {
			logger.trace("serverStatus: {}", cr);
			logger.trace("process: {}", process);
		}
		// Fix for https://jira.mongodb.org/browse/SERVER-9160
		return (process.contains("mongos"));
	}

	private DB getAdminDb() {
		if (adminDb == null) {
			adminDb = getMongoClient().getDB(MONGODB_ADMIN_DATABASE);
			if (!definition.getMongoAdminUser().isEmpty()
					&& !definition.getMongoAdminPassword().isEmpty()
					&& !adminDb.isAuthenticated()) {
				logger.info("Authenticate {} with {}", MONGODB_ADMIN_DATABASE,
						definition.getMongoAdminUser());

				try {
					CommandResult cmd = adminDb.authenticateCommand(definition
							.getMongoAdminUser(), definition
							.getMongoAdminPassword().toCharArray());
					if (!cmd.ok()) {
						logger.error("Autenticatication failed for {}: {}",
								MONGODB_ADMIN_DATABASE, cmd.getErrorMessage());
					}
				} catch (MongoException mEx) {
					logger.warn("getAdminDb() failed", mEx);
				}
			}
		}
		return adminDb;
	}

	private DB getConfigDb() {
		DB configDb = getMongoClient().getDB(MONGODB_CONFIG_DATABASE);
		if (!definition.getMongoAdminUser().isEmpty()
				&& !definition.getMongoAdminPassword().isEmpty()
				&& getAdminDb().isAuthenticated()) {
			configDb = getAdminDb().getMongo().getDB(MONGODB_CONFIG_DATABASE);
			// } else if (!mongoDbUser.isEmpty() && !mongoDbPassword.isEmpty()
			// && !configDb.isAuthenticated()) {
			// logger.info("Authenticate {} with {}", mongoDb, mongoDbUser);
			// CommandResult cmd = configDb.authenticateCommand(mongoDbUser,
			// mongoDbPassword.toCharArray());
			// if (!cmd.ok()) {
			// logger.error("Authentication failed for {}: {}",
			// DB_CONFIG, cmd.getErrorMessage());
			// }
		}
		return configDb;
	}

	private Mongo getMongoClient() {
		if (mongo == null) {
			mongo = new MongoClient(definition.getMongoServers(),
					definition.getMongoClientOptions());
		}
		return mongo;
	}

	private void closeMongoClient() {
		if (adminDb != null) {
			adminDb = null;
		}
		if (mongo != null) {
			mongo.close();
			mongo = null;
		}
	}

	private List<ServerAddress> getServerAddressForReplica(DBObject item) {
		String definition = item.get("host").toString();
		if (definition.contains("/")) {
			definition = definition.substring(definition.indexOf("/") + 1);
		}
		if (logger.isDebugEnabled()) {
			logger.debug("getServerAddressForReplica - definition: {}",
					definition);
		}
		List<ServerAddress> servers = new ArrayList<ServerAddress>();
		for (String server : definition.split(",")) {
			try {
				servers.add(new ServerAddress(server));
			} catch (UnknownHostException uhEx) {
				logger.warn("failed to execute bulk", uhEx);
			}
		}
		return servers;
	}

	@Override
	public void close() {
		logger.info("closing mongodb stream river");
		try {
			for (Thread thread : tailerThreads) {
				thread.interrupt();
			}
			tailerThreads.clear();
			if (indexerThread != null) {
				indexerThread.interrupt();
				indexerThread = null;
			}
			closeMongoClient();
		} catch (Throwable t) {
			logger.error("Fail to close river {}", t, riverName.getName());
		} finally {
<<<<<<< HEAD
			this.context.setActive(false);
=======
			active = false;
		}
	}

	private class Indexer implements Runnable {

		private final ESLogger logger = ESLoggerFactory.getLogger(this
				.getClass().getName());
		private int deletedDocuments = 0;
		private int insertedDocuments = 0;
		private int updatedDocuments = 0;
		private StopWatch sw;
		private ExecutableScript scriptExecutable;

		@Override
		public void run() {
			while (active) {
				sw = new StopWatch().start();
				deletedDocuments = 0;
				insertedDocuments = 0;
				updatedDocuments = 0;

				if (definition.getScript() != null
						&& definition.getScriptType() != null) {
					scriptExecutable = scriptService.executable(
							definition.getScriptType(), definition.getScript(),
							ImmutableMap.of("logger", logger));
				}

				try {
					BSONTimestamp lastTimestamp = null;
					BulkRequestBuilder bulk = client.prepareBulk();

					// 1. Attempt to fill as much of the bulk request as possible
					QueueEntry entry = stream.take();
					lastTimestamp = processBlockingQueue(bulk, entry);
					while ((entry = stream.poll(definition.getBulkTimeout()
							.millis(), MILLISECONDS)) != null) {
						lastTimestamp = processBlockingQueue(bulk, entry);
						if (bulk.numberOfActions() >= definition.getBulkSize()) {
							break;
						}
					}

					// 2. Update the timestamp
					if (lastTimestamp != null) {
						updateLastTimestamp(mongoOplogNamespace, lastTimestamp, bulk);
					}

					// 3. Execute the bulk requests
					try {
						BulkResponse response = bulk.execute().actionGet();
						if (response.hasFailures()) {
							// TODO write to exception queue?
							logger.warn("failed to execute"
									+ response.buildFailureMessage());
						}
					} catch (ElasticSearchInterruptedException esie) {
						logger.warn(
								"river-mongodb indexer bas been interrupted",
								esie);
						Thread.currentThread().interrupt();
					} catch (Exception e) {
						logger.warn("failed to execute bulk", e);
					}

				} catch (InterruptedException e) {
					if (logger.isDebugEnabled()) {
						logger.debug("river-mongodb indexer interrupted");
					}
					Thread.currentThread().interrupt();
					break;
				}
				logStatistics();
			}
		}

		@SuppressWarnings({ "unchecked" })
		private BSONTimestamp processBlockingQueue(
				final BulkRequestBuilder bulk, QueueEntry entry) {
			if (entry.getData().get(MONGODB_ID_FIELD) == null
					&& !entry.getOperation().equals(
							OPLOG_COMMAND_OPERATION)) {
				logger.warn(
						"Cannot get object id. Skip the current item: [{}]",
						entry.getData());
				return null;
			}

			BSONTimestamp lastTimestamp = entry.getOplogTimestamp();
			String operation = entry.getOperation();
			if (OPLOG_COMMAND_OPERATION.equals(operation)) {
				try {
					updateBulkRequest(bulk, entry.getData(), null, operation, 
							definition.getIndexName(),
							definition.getTypeName(), null, null);
				} catch (IOException ioEx) {
					logger.error("Update bulk failed.", ioEx);
				}
				return lastTimestamp;
			}

			String objectId = "";
			if (entry.getData().get(MONGODB_ID_FIELD) != null) {
				objectId = entry.getData().get(MONGODB_ID_FIELD).toString();
			}

			// TODO: Should the river support script filter,
			// advanced_transformation, include_collection for GridFS?
			if (entry.isAttachment()) {
				try {
					updateBulkRequest(bulk, entry.getData(), objectId,
							operation, definition.getIndexName(),
							definition.getTypeName(), null, null);
				} catch (IOException ioEx) {
					logger.error("Update bulk failed.", ioEx);
				}
				return lastTimestamp;
			}
			
			if (scriptExecutable != null
					&& definition.isAdvancedTransformation()) {
				return applyAdvancedTransformation(bulk, entry);
			}

			if (logger.isDebugEnabled()) {
				logger.debug("updateBulkRequest for id: [{}], operation: [{}]",
						objectId, operation);
			}

			if (!definition.getIncludeCollection().isEmpty()) {
				logger.trace(
						"About to include collection. set attribute {} / {} ",
						definition.getIncludeCollection(),
						definition.getMongoCollection());
				entry.getData().put(definition.getIncludeCollection(),
						definition.getMongoCollection());
			}

			Map<String, Object> ctx = null;
			try {
				ctx = XContentFactory.xContent(XContentType.JSON)
						.createParser("{}").mapAndClose();
			} catch (IOException e) {
				logger.warn("failed to parse {}", e);
			}
			Map<String, Object> data = entry.getData().toMap();
			if (scriptExecutable != null) {
				if (ctx != null) {
					ctx.put("document", entry.getData());
					ctx.put("operation", operation);
					if (!objectId.isEmpty()) {
						ctx.put("id", objectId);
					}
					if (logger.isDebugEnabled()) {
						logger.debug("Script to be executed: {}",
								scriptExecutable);
						logger.debug("Context before script executed: {}", ctx);
					}
					scriptExecutable.setNextVar("ctx", ctx);
					try {
						scriptExecutable.run();
						// we need to unwrap the context object...
						ctx = (Map<String, Object>) scriptExecutable
								.unwrap(ctx);
					} catch (Exception e) {
						logger.warn("failed to script process {}, ignoring", e,
								ctx);
					}
					if (logger.isDebugEnabled()) {
						logger.debug("Context after script executed: {}", ctx);
					}
					if (ctx.containsKey("ignore")
							&& ctx.get("ignore").equals(Boolean.TRUE)) {
						logger.debug("From script ignore document id: {}",
								objectId);
						// ignore document
						return lastTimestamp;
					}
					if (ctx.containsKey("deleted")
							&& ctx.get("deleted").equals(Boolean.TRUE)) {
						ctx.put("operation", OPLOG_DELETE_OPERATION);
					}
					if (ctx.containsKey("document")) {
						data = (Map<String, Object>) ctx.get("document");
						logger.debug("From script document: {}", data);
					}
					if (ctx.containsKey("operation")) {
						operation = ctx.get("operation").toString();
						logger.debug("From script operation: {}", operation);
					}
				}
			}

			try {
				String index = extractIndex(ctx);
				String type = extractType(ctx);
				String parent = extractParent(ctx);
				String routing = extractRouting(ctx);
				objectId = extractObjectId(ctx, objectId);
				updateBulkRequest(bulk, new BasicDBObject(data), objectId, operation, index, type,
						routing, parent);
			} catch (IOException e) {
				logger.warn("failed to parse {}", e, entry.getData());
			}
			return lastTimestamp;
		}

		private void updateBulkRequest(final BulkRequestBuilder bulk,
				DBObject data, String objectId, String operation, String index,
				String type, String routing, String parent) throws IOException {
			if (logger.isDebugEnabled()) {
				logger.debug(
						"Operation: {} - index: {} - type: {} - routing: {} - parent: {}",
						operation, index, type, routing, parent);
			}
			boolean isAttachment = false;
			
			if (logger.isDebugEnabled()) {
				isAttachment = (data instanceof GridFSDBFile);
			}
			if (OPLOG_INSERT_OPERATION.equals(operation)) {
				if (logger.isDebugEnabled()) {
					logger.debug(
							"Insert operation - id: {} - contains attachment: {}",
							operation, objectId, isAttachment);
				}
				bulk.add(indexRequest(index).type(type).id(objectId)
						.source(build(data, objectId)).routing(routing)
						.parent(parent));
				insertedDocuments++;
			}
			if (OPLOG_UPDATE_OPERATION.equals(operation)) {
				if (logger.isDebugEnabled()) {
					logger.debug(
							"Update operation - id: {} - contains attachment: {}",
							objectId, isAttachment);
				}
				deleteBulkRequest(bulk, objectId, index, type, routing, parent);
				bulk.add(indexRequest(index).type(type).id(objectId)
						.source(build(data, objectId)).routing(routing)
						.parent(parent));
				updatedDocuments++;
			}
			if (OPLOG_DELETE_OPERATION.equals(operation)) {
				logger.info("Delete request [{}], [{}], [{}]", index, type,
						objectId);
				deleteBulkRequest(bulk, objectId, index, type, routing, parent);
				deletedDocuments++;
			}
			if (OPLOG_COMMAND_OPERATION.equals(operation)) {
				if (definition.isDropCollection()) {
					if (data.get(OPLOG_DROP_COMMAND_OPERATION) != null
							&& data.get(OPLOG_DROP_COMMAND_OPERATION).equals(
									definition.getMongoCollection())) {
						logger.info("Drop collection request [{}], [{}]",
								index, type);
						bulk.request().requests().clear();
						client.admin().indices().prepareRefresh(index)
								.execute().actionGet();
						Map<String, MappingMetaData> mappings = client.admin()
								.cluster().prepareState().execute().actionGet()
								.getState().getMetaData().index(index)
								.mappings();
						logger.trace("mappings contains type {}: {}", type,
								mappings.containsKey(type));
						if (mappings.containsKey(type)) {
							/*
							 * Issue #105 - Mapping changing from custom mapping
							 * to dynamic when drop_collection = true Should
							 * capture the existing mapping metadata (in case it
							 * is has been customized before to delete.
							 */
							MappingMetaData mapping = mappings.get(type);
							client.admin().indices()
									.prepareDeleteMapping(index).setType(type)
									.execute().actionGet();
							PutMappingResponse pmr = client.admin().indices()
									.preparePutMapping(index).setType(type)
									.setSource(mapping.source().string())
									.execute().actionGet();
							if (!pmr.isAcknowledged()) {
								logger.error(
										"Failed to put mapping {} / {} / {}.",
										index, type, mapping.source());
							}
						}

						deletedDocuments = 0;
						updatedDocuments = 0;
						insertedDocuments = 0;
						logger.info(
								"Delete request for index / type [{}] [{}] successfully executed.",
								index, type);
					} else {
						logger.debug("Database command {}", data);
					}
				} else {
					logger.info(
							"Ignore drop collection request [{}], [{}]. The option has been disabled.",
							index, type);
				}
			}

		}

		/*
		 * Delete children when parent / child is used
		 */
		private void deleteBulkRequest(BulkRequestBuilder bulk,
				String objectId, String index, String type, String routing,
				String parent) {
			logger.trace(
					"bulkDeleteRequest - objectId: {} - index: {} - type: {} - routing: {} - parent: {}",
					objectId, index, type, routing, parent);

			if (definition.getParentTypes() != null
					&& definition.getParentTypes().contains(type)) {
				QueryBuilder builder = QueryBuilders.hasParentQuery(type,
						QueryBuilders.termQuery(MONGODB_ID_FIELD, objectId));
				SearchResponse response = client.prepareSearch(index)
						.setQuery(builder).setRouting(routing)
						.addField(MONGODB_ID_FIELD).execute().actionGet();
				for (SearchHit hit : response.getHits().getHits()) {
					bulk.add(deleteRequest(index).type(hit.getType())
							.id(hit.getId()).routing(routing).parent(objectId));
				}
			}
			bulk.add(deleteRequest(index).type(type).id(objectId)
					.routing(routing).parent(parent));
		}

		@SuppressWarnings("unchecked")
		private BSONTimestamp applyAdvancedTransformation(
				final BulkRequestBuilder bulk, QueueEntry entry) {

			BSONTimestamp lastTimestamp = entry.getOplogTimestamp();
			String operation = entry.getOperation();
			String objectId = "";
			if (entry.getData().get(MONGODB_ID_FIELD) != null) {
				objectId = entry.getData().get(MONGODB_ID_FIELD).toString();
			}
			if (logger.isDebugEnabled()) {
				logger.debug(
						"advancedUpdateBulkRequest for id: [{}], operation: [{}]",
						objectId, operation);
			}

			if (!definition.getIncludeCollection().isEmpty()) {
				logger.trace(
						"About to include collection. set attribute {} / {} ",
						definition.getIncludeCollection(),
						definition.getMongoCollection());
				entry.getData().put(definition.getIncludeCollection(),
						definition.getMongoCollection());
			}
			Map<String, Object> ctx = null;
			try {
				ctx = XContentFactory.xContent(XContentType.JSON)
						.createParser("{}").mapAndClose();
			} catch (Exception e) {
			}

			List<Object> documents = new ArrayList<Object>();
			Map<String, Object> document = new HashMap<String, Object>();

			if (scriptExecutable != null) {
				if (ctx != null && documents != null) {

					document.put("data", entry.getData().toMap());
					if (!objectId.isEmpty()) {
						document.put("id", objectId);
					}
					document.put("_index", definition.getIndexName());
					document.put("_type", definition.getTypeName());
					document.put("operation", operation);

					documents.add(document);

					ctx.put("documents", documents);
					if (logger.isDebugEnabled()) {
						logger.debug("Script to be executed: {}",
								scriptExecutable);
						logger.debug("Context before script executed: {}", ctx);
					}
					scriptExecutable.setNextVar("ctx", ctx);
					try {
						scriptExecutable.run();
						// we need to unwrap the context object...
						ctx = (Map<String, Object>) scriptExecutable
								.unwrap(ctx);
					} catch (Exception e) {
						logger.warn("failed to script process {}, ignoring", e,
								ctx);
					}
					if (logger.isDebugEnabled()) {
						logger.debug("Context after script executed: {}", ctx);
					}
					if (ctx.containsKey("documents")
							&& ctx.get("documents") instanceof List<?>) {
						documents = (List<Object>) ctx.get("documents");
						for (Object object : documents) {
							if (object instanceof Map<?, ?>) {
								Map<String, Object> item = (Map<String, Object>) object;
								logger.trace("item: {}", item);
								if (item.containsKey("deleted")
										&& item.get("deleted").equals(
												Boolean.TRUE)) {
									item.put("operation",
											OPLOG_DELETE_OPERATION);
								}

								String index = extractIndex(item);
								String type = extractType(item);
								String parent = extractParent(item);
								String routing = extractRouting(item);
								String action = extractOperation(item);
								boolean ignore = isDocumentIgnored(item);
								Map<String, Object> _data = (Map<String, Object>) item
										.get("data");
								objectId = extractObjectId(_data, objectId);
								if (logger.isDebugEnabled()) {
									logger.debug(
											"Id: {} - operation: {} - ignore: {} - index: {} - type: {} - routing: {} - parent: {}",
											objectId, action, ignore, index,
											type, routing, parent);
								}
								if (ignore) {
									continue;
								}
								try {
									updateBulkRequest(bulk, new BasicDBObject(_data), objectId,
											operation, index, type, routing,
											parent);
								} catch (IOException ioEx) {
									logger.error("Update bulk failed.", ioEx);
								}
							}
						}
					}
				}
			}

			return lastTimestamp;
		}

		private XContentBuilder build(final DBObject data, final String objectId)
				throws IOException {
			if (data instanceof GridFSDBFile) {
				logger.info("Add Attachment: {} to index {} / type {}",
						objectId, definition.getIndexName(),
						definition.getTypeName());
				return MongoDBHelper.serialize((GridFSDBFile) data);
			} else {
				return XContentFactory.jsonBuilder().map(data.toMap());
			}
		}

		private String extractObjectId(Map<String, Object> ctx, String objectId) {
			Object id = ctx.get("id");
			if (id != null) {
				return id.toString();
			}
			id = ctx.get(MONGODB_ID_FIELD);
			if (id != null) {
				return id.toString();
			} else {
				return objectId;
			}
		}

		private String extractParent(Map<String, Object> ctx) {
			Object parent = ctx.get("_parent");
			if (parent == null) {
				return null;
			} else {
				return parent.toString();
			}
		}

		private String extractRouting(Map<String, Object> ctx) {
			Object routing = ctx.get("_routing");
			if (routing == null) {
				return null;
			} else {
				return routing.toString();
			}
		}

		private String extractOperation(Map<String, Object> ctx) {
			Object operation = ctx.get("operation");
			if (operation == null) {
				return null;
			} else {
				return operation.toString();
			}
		}

		private boolean isDocumentIgnored(Map<String, Object> ctx) {
			return (ctx.containsKey("ignore") && ctx.get("ignore").equals(
					Boolean.TRUE));
		}

		private String extractType(Map<String, Object> ctx) {
			Object type = ctx.get("_type");
			if (type == null) {
				return definition.getTypeName();
			} else {
				return type.toString();
			}
		}

		private String extractIndex(Map<String, Object> ctx) {
			String index = (String) ctx.get("_index");
			if (index == null) {
				index = definition.getIndexName();
			}
			return index;
		}

		private void logStatistics() {
			long totalDocuments = deletedDocuments + insertedDocuments;
			long totalTimeInSeconds = sw.stop().totalTime().seconds();
			long totalDocumentsPerSecond = (totalTimeInSeconds == 0) ? totalDocuments
					: totalDocuments / totalTimeInSeconds;
			logger.info(
					"Indexed {} documents, {} insertions, {} updates, {} deletions, {} documents per second",
					totalDocuments, insertedDocuments, updatedDocuments,
					deletedDocuments, totalDocumentsPerSecond);
		}
	}

	private class Slurper implements Runnable {

		private Mongo mongo;
		private DB slurpedDb;
		private DBCollection slurpedCollection;
		private DB oplogDb;
		private DBCollection oplogCollection;

		public Slurper(List<ServerAddress> mongoServers) {
			this.mongo = new MongoClient(mongoServers,
				definition.getMongoClientOptions());
		}

		@Override
		public void run() {
			while (active) {
				try {
					if (!assignCollections()) {
						break;	// failed to assign oplogCollection or
								// slurpedCollection
					}

					DBCursor cursor = null;

					BSONTimestamp startTimestamp = null;

					// Do an initial sync the same way MongoDB does
					// https://groups.google.com/forum/?fromgroups=#!topic/mongodb-user/sOKlhD_E2ns
					// TODO: support GridFS
					BSONTimestamp lastIndexedTimestamp = getLastTimestamp(mongoOplogNamespace);
					if (lastIndexedTimestamp == null) {
						// TODO: ensure the index type is empty
						logger.info("MongoDBRiver is beginning initial import of "
							+ slurpedCollection.getFullName());
						startTimestamp = getCurrentOplogTimestamp();
						try {
							if (!definition.isMongoGridFS()) {
								cursor = slurpedCollection.find();
								while (cursor.hasNext()) {
									DBObject object = cursor.next();
									addToStream(OPLOG_INSERT_OPERATION, null, applyFieldFilter(object));
								}	
							} else {
								// TODO: To be optimized. https://github.com/mongodb/mongo-java-driver/pull/48#issuecomment-25241988
								// possible option: Get the object id list from .fs collection then call GriDFS.findOne
								GridFS grid = new GridFS(mongo.getDB(definition.getMongoDb()),
										definition.getMongoCollection());
								cursor = grid.getFileList();
								while (cursor.hasNext()) {
									DBObject object = cursor.next();
									if (object instanceof GridFSDBFile) {
										GridFSDBFile file = grid.findOne(new ObjectId(object.get(MONGODB_ID_FIELD).toString()));
										addToStream(OPLOG_INSERT_OPERATION, null, file);
									}
								}
							}
						} finally {
							if (cursor != null) {
								logger.trace("Closing initial import cursor");
								cursor.close();
							}
						}
					}

					// Slurp from oplog
					try {
						cursor = oplogCursor(startTimestamp);
						if (cursor == null) {
							cursor = processFullOplog();
						}
						while (cursor.hasNext()) {
							DBObject item = cursor.next();
							processOplogEntry(item);
						}
						Thread.sleep(500);
					} finally {
						if (cursor != null) {
							logger.trace("Closing oplog cursor");
							cursor.close();
						}
					}
				} catch (MongoInterruptedException mIEx) {
					logger.warn("Mongo driver has been interrupted");
					if (mongo != null) {
						mongo.close();
						mongo = null;
					}
					break;
				} catch (MongoException mEx) {
					logger.error("Mongo gave an exception", mEx);
				} catch (NoSuchElementException nEx) {
					logger.warn("A mongoDB cursor bug ?", nEx);
				} catch (InterruptedException e) {
					if (logger.isDebugEnabled()) {
						logger.debug("river-mongodb slurper interrupted");
					}
					Thread.currentThread().interrupt();
					break;
				}
			}
		}

		private boolean assignCollections() {
			DB adminDb = mongo.getDB(MONGODB_ADMIN_DATABASE);
			oplogDb = mongo.getDB(MONGODB_LOCAL_DATABASE);

			if (!definition.getMongoAdminUser().isEmpty()
					&& !definition.getMongoAdminPassword().isEmpty()) {
				logger.info("Authenticate {} with {}", MONGODB_ADMIN_DATABASE,
						definition.getMongoAdminUser());

				CommandResult cmd = adminDb.authenticateCommand(definition
						.getMongoAdminUser(), definition
						.getMongoAdminPassword().toCharArray());
				if (!cmd.ok()) {
					logger.error("Autenticatication failed for {}: {}",
							MONGODB_ADMIN_DATABASE, cmd.getErrorMessage());
					// Can still try with mongoLocal credential if provided.
					// return false;
				}
				oplogDb = adminDb.getMongo().getDB(MONGODB_LOCAL_DATABASE);
			}

			if (!definition.getMongoLocalUser().isEmpty()
					&& !definition.getMongoLocalPassword().isEmpty()
					&& !oplogDb.isAuthenticated()) {
				logger.info("Authenticate {} with {}", MONGODB_LOCAL_DATABASE,
						definition.getMongoLocalUser());
				CommandResult cmd = oplogDb.authenticateCommand(definition
						.getMongoLocalUser(), definition
						.getMongoLocalPassword().toCharArray());
				if (!cmd.ok()) {
					logger.error("Autenticatication failed for {}: {}",
							MONGODB_LOCAL_DATABASE, cmd.getErrorMessage());
					return false;
				}
			}

			Set<String> collections = oplogDb.getCollectionNames();
			if (!collections.contains(OPLOG_COLLECTION)) {
				logger.error("Cannot find "
						+ OPLOG_COLLECTION
						+ " collection. Please check this link: http://goo.gl/2x5IW");
				return false;
			}
			oplogCollection = oplogDb.getCollection(OPLOG_COLLECTION);

			slurpedDb = mongo.getDB(definition.getMongoDb());
			if (!definition.getMongoAdminUser().isEmpty()
					&& !definition.getMongoAdminPassword().isEmpty()
					&& adminDb.isAuthenticated()) {
				slurpedDb = adminDb.getMongo().getDB(definition.getMongoDb());
			}

			// Not necessary as local user has access to all databases.
			// http://docs.mongodb.org/manual/reference/local-database/
			// if (!mongoDbUser.isEmpty() && !mongoDbPassword.isEmpty()
			// && !slurpedDb.isAuthenticated()) {
			// logger.info("Authenticate {} with {}", mongoDb, mongoDbUser);
			// CommandResult cmd = slurpedDb.authenticateCommand(mongoDbUser,
			// mongoDbPassword.toCharArray());
			// if (!cmd.ok()) {
			// logger.error("Authentication failed for {}: {}",
			// mongoDb, cmd.getErrorMessage());
			// return false;
			// }
			// }
			slurpedCollection = slurpedDb.getCollection(definition
					.getMongoCollection());

			return true;
		}

		private BSONTimestamp getCurrentOplogTimestamp() {
			return (BSONTimestamp) oplogCollection
					.find()
					.sort(new BasicDBObject(OPLOG_TIMESTAMP, -1))
					.limit(1)
					.next()
					.get(OPLOG_TIMESTAMP);
		}

		private DBCursor processFullOplog() throws InterruptedException {
			BSONTimestamp currentTimestamp = getCurrentOplogTimestamp();
			addQueryToStream(OPLOG_INSERT_OPERATION, currentTimestamp, null);
			return oplogCursor(currentTimestamp);
		}

		private void processOplogEntry(final DBObject entry)
				throws InterruptedException {
			String operation = entry.get(OPLOG_OPERATION).toString();
			String namespace = entry.get(OPLOG_NAMESPACE).toString();
			BSONTimestamp oplogTimestamp = (BSONTimestamp) entry
					.get(OPLOG_TIMESTAMP);
			DBObject object = (DBObject) entry.get(OPLOG_OBJECT);

			if (logger.isTraceEnabled()) {
				logger.trace("MongoDB object deserialized: {}",
						object.toString());
			}

			// Initial support for sharded collection -
			// https://jira.mongodb.org/browse/SERVER-4333
			// Not interested in operation from migration or sharding
			if (entry.containsField(OPLOG_FROM_MIGRATE)
					&& ((BasicBSONObject) entry).getBoolean(OPLOG_FROM_MIGRATE)) {
				logger.debug(
						"From migration or sharding operation. Can be ignored. {}",
						entry);
				return;
			}
			// Not interested by chunks - skip all
			if (namespace.endsWith(GRIDFS_CHUNKS_SUFFIX)) {
				return;
			}

			if (logger.isTraceEnabled()) {
				logger.trace("oplog entry - namespace [{}], operation [{}]",
						namespace, operation);
				logger.trace("oplog processing item {}", entry);
			}

			String objectId = getObjectIdFromOplogEntry(entry);
			if (definition.isMongoGridFS()
					&& namespace.endsWith(GRIDFS_FILES_SUFFIX)
					&& (OPLOG_INSERT_OPERATION.equals(operation) || OPLOG_UPDATE_OPERATION
							.equals(operation))) {
				if (objectId == null) {
					throw new NullPointerException(MONGODB_ID_FIELD);
				}
				GridFS grid = new GridFS(mongo.getDB(definition.getMongoDb()),
						definition.getMongoCollection());
				GridFSDBFile file = grid.findOne(new ObjectId(objectId));
				if (file != null) {
					logger.info("Caught file: {} - {}", file.getId(),
							file.getFilename());
					object = file;
				} else {
					logger.warn("Cannot find file from id: {}", objectId);
				}
			}

			if (object instanceof GridFSDBFile) {
				if (objectId == null) {
					throw new NullPointerException(MONGODB_ID_FIELD);
				}
				logger.info("Add attachment: {}", objectId);
				addToStream(operation, oplogTimestamp, applyFieldFilter(object));
			} else {
				if (OPLOG_UPDATE_OPERATION.equals(operation)) {
					DBObject update = (DBObject) entry.get(OPLOG_UPDATE);
					logger.debug("Updated item: {}", update);
					addQueryToStream(operation, oplogTimestamp, update);
				} else {
					addToStream(operation, oplogTimestamp, applyFieldFilter(object));
				}
			}
		}

		private DBObject applyFieldFilter(DBObject object) {
			if (object instanceof GridFSFile) {
				GridFSFile file = (GridFSFile) object;
				DBObject metadata = file.getMetaData();
				if (metadata != null) {
					file.setMetaData(applyFieldFilter(metadata));
				}
			} else {
				object = MongoDBHelper.applyExcludeFields(object,
						definition.getExcludeFields());
				object = MongoDBHelper.applyIncludeFields(object,
						definition.getIncludeFields());
			}
			return object;
		}

		/*
		 * Extract "_id" from "o" if it fails try to extract from "o2"
		 */
		private String getObjectIdFromOplogEntry(DBObject entry) {
			if (entry.containsField(OPLOG_OBJECT)) {
				DBObject object = (DBObject) entry.get(OPLOG_OBJECT);
				if (object.containsField(MONGODB_ID_FIELD)) {
					return object.get(MONGODB_ID_FIELD).toString();
				}
			}
			if (entry.containsField(OPLOG_UPDATE)) {
				DBObject object = (DBObject) entry.get(OPLOG_UPDATE);
				if (object.containsField(MONGODB_ID_FIELD)) {
					return object.get(MONGODB_ID_FIELD).toString();
				}
			}
			logger.trace("Oplog entry {}", entry);
			return null;
		}

		private DBObject getOplogFilter(final BSONTimestamp time) {
			BasicDBObject filter = new BasicDBObject();
			List<DBObject> values2 = new ArrayList<DBObject>();

			if (time == null) {
				logger.info("No known previous slurping time for this collection");
			} else {
				filter.put(OPLOG_TIMESTAMP, new BasicDBObject(
						QueryOperators.GT, time));
			}

			if (definition.isMongoGridFS()) {
				filter.put(OPLOG_NAMESPACE, mongoOplogNamespace
						+ GRIDFS_FILES_SUFFIX);
			} else {
				values2.add(new BasicDBObject(OPLOG_NAMESPACE,
						mongoOplogNamespace));
				values2.add(new BasicDBObject(OPLOG_NAMESPACE, definition
						.getMongoDb() + "." + OPLOG_NAMESPACE_COMMAND));
				filter.put(MONGODB_OR_OPERATOR, values2);
			}
			if (!definition.getMongoFilter().isEmpty()) {
				filter.putAll(getMongoFilter());
			}
			if (logger.isDebugEnabled()) {
				logger.debug("Using filter: {}", filter);
			}
			return filter;
		}

		private DBObject getMongoFilter() {
			List<DBObject> filters = new ArrayList<DBObject>();
			List<DBObject> filters2 = new ArrayList<DBObject>();
			List<DBObject> filters3 = new ArrayList<DBObject>();
			// include delete operation
			filters.add(new BasicDBObject(OPLOG_OPERATION,
					OPLOG_DELETE_OPERATION));

			// include update, insert in filters3
			filters3.add(new BasicDBObject(OPLOG_OPERATION,
					OPLOG_UPDATE_OPERATION));
			filters3.add(new BasicDBObject(OPLOG_OPERATION,
					OPLOG_INSERT_OPERATION));

			// include or operation statement in filter2
			filters2.add(new BasicDBObject(MONGODB_OR_OPERATOR, filters3));

			// include custom filter in filters2
			filters2.add((DBObject) JSON.parse(definition.getMongoFilter()));

			filters.add(new BasicDBObject(MONGODB_AND_OPERATOR, filters2));

			return new BasicDBObject(MONGODB_OR_OPERATOR, filters);
		}

		private DBCursor oplogCursor(final BSONTimestamp timestampOverride) {
			BSONTimestamp time = timestampOverride == null
					? getLastTimestamp(mongoOplogNamespace) : timestampOverride;
			DBObject indexFilter = getOplogFilter(time);
			if (indexFilter == null) {
				return null;
			}

			int options = Bytes.QUERYOPTION_TAILABLE
					| Bytes.QUERYOPTION_AWAITDATA | Bytes.QUERYOPTION_NOTIMEOUT;

			// Using OPLOGREPLAY to improve performance:
			// https://jira.mongodb.org/browse/JAVA-771
			if (indexFilter.containsField(OPLOG_TIMESTAMP)) {
				options = options | Bytes.QUERYOPTION_OPLOGREPLAY;
			}
			return oplogCollection.find(indexFilter)
					.sort(new BasicDBObject(MONGODB_NATURAL_OPERATOR, 1))
					.setOptions(options);
		}

		private void addQueryToStream(final String operation,
				final BSONTimestamp currentTimestamp, final DBObject update)
				throws InterruptedException {
			if (logger.isDebugEnabled()) {
				logger.debug(
						"addQueryToStream - operation [{}], currentTimestamp [{}], update [{}]",
						operation, currentTimestamp, update);
			}

			for (DBObject item : slurpedCollection.find(update, findKeys)) {
				addToStream(operation, currentTimestamp, item);
			}
		}

		private void addToStream(final String operation,
				final BSONTimestamp currentTimestamp, final DBObject data)
				throws InterruptedException {
			if (logger.isDebugEnabled()) {
				logger.debug(
						"addToStream - operation [{}], currentTimestamp [{}], data [{}]",
						operation, currentTimestamp, data);
			}

			stream.put(new QueueEntry(currentTimestamp, operation, data));
		}

	}

	private class Status implements Runnable {

		@Override
		public void run() {
			while (true) {
				try {
					if (startInvoked) {
						boolean enabled = MongoDBRiverHelper.isRiverEnabled(
								client, riverName.getName());

						if (active && !enabled) {
							logger.info("About to stop river: {}",
									riverName.getName());
							close();
						}

						if (!active && enabled) {
							logger.trace("About to start river: {}",
									riverName.getName());
							start();
						}
					}
					Thread.sleep(1000L);
				} catch (InterruptedException e) {
					logger.info("Status thread interrupted", e, (Object) null);
					Thread.currentThread().interrupt();
					break;
				}

			}
>>>>>>> c5202238
		}
	}

	private XContentBuilder getGridFSMapping() throws IOException {
		XContentBuilder mapping = jsonBuilder().startObject()
				.startObject(definition.getTypeName())
				.startObject("properties").startObject("content")
				.field("type", "attachment").endObject()
				.startObject("filename").field("type", "string").endObject()
				.startObject("contentType").field("type", "string").endObject()
				.startObject("md5").field("type", "string").endObject()
				.startObject("length").field("type", "long").endObject()
				.startObject("chunkSize").field("type", "long").endObject()
				.endObject().endObject().endObject();
		logger.info("Mapping: {}", mapping.string());
		return mapping;
	}

	/**
	 * Get the latest timestamp for a given namespace.
	 */
	@SuppressWarnings("unchecked")
	static BSONTimestamp getLastTimestamp(
			Client client,
			MongoDBRiverDefinition definition) {

		GetResponse lastTimestampResponse = client
				.prepareGet(definition.getRiverIndexName(), definition.getRiverName(), definition.getMongoOplogNamespace())
				.execute().actionGet();

		// API changes since 0.90.0 lastTimestampResponse.exists() replaced by
		// lastTimestampResponse.isExists()
		if (lastTimestampResponse.isExists()) {
			// API changes since 0.90.0 lastTimestampResponse.sourceAsMap()
			// replaced by lastTimestampResponse.getSourceAsMap()
			Map<String, Object> mongodbState = (Map<String, Object>) lastTimestampResponse
					.getSourceAsMap().get(TYPE);
			if (mongodbState != null) {
				String lastTimestamp = mongodbState.get(LAST_TIMESTAMP_FIELD)
						.toString();
				if (lastTimestamp != null) {
					if (logger.isDebugEnabled()) {
						logger.debug("{} last timestamp: {}",
								definition.getMongoOplogNamespace(), lastTimestamp);
					}
					return (BSONTimestamp) JSON.parse(lastTimestamp);

				}
			}
		} else {
			if (definition.getInitialTimestamp() != null) {
				return definition.getInitialTimestamp();
			}
		}
		return null;
	}

	/**
	 * Adds an index request operation to a bulk request, updating the last
	 * timestamp for a given namespace (ie: host:dbName.collectionName)
	 * 
	 * @param bulk
	 */
	static void updateLastTimestamp(final MongoDBRiverDefinition definition,
			final BSONTimestamp time, final BulkRequestBuilder bulk) {
		try {
			bulk.add(indexRequest(definition.getRiverIndexName())
					.type(definition.getRiverName())
					.id(definition.getMongoOplogNamespace())
					.source(jsonBuilder().startObject().startObject(TYPE)
							.field(LAST_TIMESTAMP_FIELD, JSON.serialize(time))
							.endObject().endObject()));
		} catch (IOException e) {
			logger.error("error updating last timestamp for namespace {}",
					definition.getMongoOplogNamespace());
		}
	}

	protected static class QueueEntry {

		private final DBObject data;
		private final String operation;
		private final BSONTimestamp oplogTimestamp;

		public QueueEntry(
				DBObject data) {
			this(null, OPLOG_INSERT_OPERATION, data);
		}

		public QueueEntry(
				BSONTimestamp oplogTimestamp,
				String oplogOperation,
				DBObject data) {
			this.data = data;
			this.operation = oplogOperation;
			this.oplogTimestamp = oplogTimestamp;
		}

		public boolean isOplogEntry() {
		  return oplogTimestamp != null;
		}

		public boolean isAttachment() {
			  return (data instanceof GridFSDBFile);
		}

		public DBObject getData() {
			return data;
		}

		public String getOperation() {
			return operation;
		}

		public BSONTimestamp getOplogTimestamp() {
			return oplogTimestamp;
		}

	}

}<|MERGE_RESOLUTION|>--- conflicted
+++ resolved
@@ -60,12 +60,7 @@
 import com.mongodb.MongoClient;
 import com.mongodb.MongoException;
 import com.mongodb.ServerAddress;
-<<<<<<< HEAD
-=======
-import com.mongodb.gridfs.GridFS;
 import com.mongodb.gridfs.GridFSDBFile;
-import com.mongodb.gridfs.GridFSFile;
->>>>>>> c5202238
 import com.mongodb.util.JSON;
 
 /**
@@ -77,8 +72,6 @@
  */
 public class MongoDBRiver extends AbstractRiverComponent implements River {
 
-//	public final static String IS_MONGODB_ATTACHMENT = "is_mongodb_attachment";
-//	public final static String MONGODB_ATTACHMENT = "mongodb_attachment";
 	public final static String TYPE = "mongodb";
 	public final static String NAME = "mongodb-river";
 	public final static String STATUS = "_mongodbstatus";
@@ -376,971 +369,7 @@
 		} catch (Throwable t) {
 			logger.error("Fail to close river {}", t, riverName.getName());
 		} finally {
-<<<<<<< HEAD
 			this.context.setActive(false);
-=======
-			active = false;
-		}
-	}
-
-	private class Indexer implements Runnable {
-
-		private final ESLogger logger = ESLoggerFactory.getLogger(this
-				.getClass().getName());
-		private int deletedDocuments = 0;
-		private int insertedDocuments = 0;
-		private int updatedDocuments = 0;
-		private StopWatch sw;
-		private ExecutableScript scriptExecutable;
-
-		@Override
-		public void run() {
-			while (active) {
-				sw = new StopWatch().start();
-				deletedDocuments = 0;
-				insertedDocuments = 0;
-				updatedDocuments = 0;
-
-				if (definition.getScript() != null
-						&& definition.getScriptType() != null) {
-					scriptExecutable = scriptService.executable(
-							definition.getScriptType(), definition.getScript(),
-							ImmutableMap.of("logger", logger));
-				}
-
-				try {
-					BSONTimestamp lastTimestamp = null;
-					BulkRequestBuilder bulk = client.prepareBulk();
-
-					// 1. Attempt to fill as much of the bulk request as possible
-					QueueEntry entry = stream.take();
-					lastTimestamp = processBlockingQueue(bulk, entry);
-					while ((entry = stream.poll(definition.getBulkTimeout()
-							.millis(), MILLISECONDS)) != null) {
-						lastTimestamp = processBlockingQueue(bulk, entry);
-						if (bulk.numberOfActions() >= definition.getBulkSize()) {
-							break;
-						}
-					}
-
-					// 2. Update the timestamp
-					if (lastTimestamp != null) {
-						updateLastTimestamp(mongoOplogNamespace, lastTimestamp, bulk);
-					}
-
-					// 3. Execute the bulk requests
-					try {
-						BulkResponse response = bulk.execute().actionGet();
-						if (response.hasFailures()) {
-							// TODO write to exception queue?
-							logger.warn("failed to execute"
-									+ response.buildFailureMessage());
-						}
-					} catch (ElasticSearchInterruptedException esie) {
-						logger.warn(
-								"river-mongodb indexer bas been interrupted",
-								esie);
-						Thread.currentThread().interrupt();
-					} catch (Exception e) {
-						logger.warn("failed to execute bulk", e);
-					}
-
-				} catch (InterruptedException e) {
-					if (logger.isDebugEnabled()) {
-						logger.debug("river-mongodb indexer interrupted");
-					}
-					Thread.currentThread().interrupt();
-					break;
-				}
-				logStatistics();
-			}
-		}
-
-		@SuppressWarnings({ "unchecked" })
-		private BSONTimestamp processBlockingQueue(
-				final BulkRequestBuilder bulk, QueueEntry entry) {
-			if (entry.getData().get(MONGODB_ID_FIELD) == null
-					&& !entry.getOperation().equals(
-							OPLOG_COMMAND_OPERATION)) {
-				logger.warn(
-						"Cannot get object id. Skip the current item: [{}]",
-						entry.getData());
-				return null;
-			}
-
-			BSONTimestamp lastTimestamp = entry.getOplogTimestamp();
-			String operation = entry.getOperation();
-			if (OPLOG_COMMAND_OPERATION.equals(operation)) {
-				try {
-					updateBulkRequest(bulk, entry.getData(), null, operation, 
-							definition.getIndexName(),
-							definition.getTypeName(), null, null);
-				} catch (IOException ioEx) {
-					logger.error("Update bulk failed.", ioEx);
-				}
-				return lastTimestamp;
-			}
-
-			String objectId = "";
-			if (entry.getData().get(MONGODB_ID_FIELD) != null) {
-				objectId = entry.getData().get(MONGODB_ID_FIELD).toString();
-			}
-
-			// TODO: Should the river support script filter,
-			// advanced_transformation, include_collection for GridFS?
-			if (entry.isAttachment()) {
-				try {
-					updateBulkRequest(bulk, entry.getData(), objectId,
-							operation, definition.getIndexName(),
-							definition.getTypeName(), null, null);
-				} catch (IOException ioEx) {
-					logger.error("Update bulk failed.", ioEx);
-				}
-				return lastTimestamp;
-			}
-			
-			if (scriptExecutable != null
-					&& definition.isAdvancedTransformation()) {
-				return applyAdvancedTransformation(bulk, entry);
-			}
-
-			if (logger.isDebugEnabled()) {
-				logger.debug("updateBulkRequest for id: [{}], operation: [{}]",
-						objectId, operation);
-			}
-
-			if (!definition.getIncludeCollection().isEmpty()) {
-				logger.trace(
-						"About to include collection. set attribute {} / {} ",
-						definition.getIncludeCollection(),
-						definition.getMongoCollection());
-				entry.getData().put(definition.getIncludeCollection(),
-						definition.getMongoCollection());
-			}
-
-			Map<String, Object> ctx = null;
-			try {
-				ctx = XContentFactory.xContent(XContentType.JSON)
-						.createParser("{}").mapAndClose();
-			} catch (IOException e) {
-				logger.warn("failed to parse {}", e);
-			}
-			Map<String, Object> data = entry.getData().toMap();
-			if (scriptExecutable != null) {
-				if (ctx != null) {
-					ctx.put("document", entry.getData());
-					ctx.put("operation", operation);
-					if (!objectId.isEmpty()) {
-						ctx.put("id", objectId);
-					}
-					if (logger.isDebugEnabled()) {
-						logger.debug("Script to be executed: {}",
-								scriptExecutable);
-						logger.debug("Context before script executed: {}", ctx);
-					}
-					scriptExecutable.setNextVar("ctx", ctx);
-					try {
-						scriptExecutable.run();
-						// we need to unwrap the context object...
-						ctx = (Map<String, Object>) scriptExecutable
-								.unwrap(ctx);
-					} catch (Exception e) {
-						logger.warn("failed to script process {}, ignoring", e,
-								ctx);
-					}
-					if (logger.isDebugEnabled()) {
-						logger.debug("Context after script executed: {}", ctx);
-					}
-					if (ctx.containsKey("ignore")
-							&& ctx.get("ignore").equals(Boolean.TRUE)) {
-						logger.debug("From script ignore document id: {}",
-								objectId);
-						// ignore document
-						return lastTimestamp;
-					}
-					if (ctx.containsKey("deleted")
-							&& ctx.get("deleted").equals(Boolean.TRUE)) {
-						ctx.put("operation", OPLOG_DELETE_OPERATION);
-					}
-					if (ctx.containsKey("document")) {
-						data = (Map<String, Object>) ctx.get("document");
-						logger.debug("From script document: {}", data);
-					}
-					if (ctx.containsKey("operation")) {
-						operation = ctx.get("operation").toString();
-						logger.debug("From script operation: {}", operation);
-					}
-				}
-			}
-
-			try {
-				String index = extractIndex(ctx);
-				String type = extractType(ctx);
-				String parent = extractParent(ctx);
-				String routing = extractRouting(ctx);
-				objectId = extractObjectId(ctx, objectId);
-				updateBulkRequest(bulk, new BasicDBObject(data), objectId, operation, index, type,
-						routing, parent);
-			} catch (IOException e) {
-				logger.warn("failed to parse {}", e, entry.getData());
-			}
-			return lastTimestamp;
-		}
-
-		private void updateBulkRequest(final BulkRequestBuilder bulk,
-				DBObject data, String objectId, String operation, String index,
-				String type, String routing, String parent) throws IOException {
-			if (logger.isDebugEnabled()) {
-				logger.debug(
-						"Operation: {} - index: {} - type: {} - routing: {} - parent: {}",
-						operation, index, type, routing, parent);
-			}
-			boolean isAttachment = false;
-			
-			if (logger.isDebugEnabled()) {
-				isAttachment = (data instanceof GridFSDBFile);
-			}
-			if (OPLOG_INSERT_OPERATION.equals(operation)) {
-				if (logger.isDebugEnabled()) {
-					logger.debug(
-							"Insert operation - id: {} - contains attachment: {}",
-							operation, objectId, isAttachment);
-				}
-				bulk.add(indexRequest(index).type(type).id(objectId)
-						.source(build(data, objectId)).routing(routing)
-						.parent(parent));
-				insertedDocuments++;
-			}
-			if (OPLOG_UPDATE_OPERATION.equals(operation)) {
-				if (logger.isDebugEnabled()) {
-					logger.debug(
-							"Update operation - id: {} - contains attachment: {}",
-							objectId, isAttachment);
-				}
-				deleteBulkRequest(bulk, objectId, index, type, routing, parent);
-				bulk.add(indexRequest(index).type(type).id(objectId)
-						.source(build(data, objectId)).routing(routing)
-						.parent(parent));
-				updatedDocuments++;
-			}
-			if (OPLOG_DELETE_OPERATION.equals(operation)) {
-				logger.info("Delete request [{}], [{}], [{}]", index, type,
-						objectId);
-				deleteBulkRequest(bulk, objectId, index, type, routing, parent);
-				deletedDocuments++;
-			}
-			if (OPLOG_COMMAND_OPERATION.equals(operation)) {
-				if (definition.isDropCollection()) {
-					if (data.get(OPLOG_DROP_COMMAND_OPERATION) != null
-							&& data.get(OPLOG_DROP_COMMAND_OPERATION).equals(
-									definition.getMongoCollection())) {
-						logger.info("Drop collection request [{}], [{}]",
-								index, type);
-						bulk.request().requests().clear();
-						client.admin().indices().prepareRefresh(index)
-								.execute().actionGet();
-						Map<String, MappingMetaData> mappings = client.admin()
-								.cluster().prepareState().execute().actionGet()
-								.getState().getMetaData().index(index)
-								.mappings();
-						logger.trace("mappings contains type {}: {}", type,
-								mappings.containsKey(type));
-						if (mappings.containsKey(type)) {
-							/*
-							 * Issue #105 - Mapping changing from custom mapping
-							 * to dynamic when drop_collection = true Should
-							 * capture the existing mapping metadata (in case it
-							 * is has been customized before to delete.
-							 */
-							MappingMetaData mapping = mappings.get(type);
-							client.admin().indices()
-									.prepareDeleteMapping(index).setType(type)
-									.execute().actionGet();
-							PutMappingResponse pmr = client.admin().indices()
-									.preparePutMapping(index).setType(type)
-									.setSource(mapping.source().string())
-									.execute().actionGet();
-							if (!pmr.isAcknowledged()) {
-								logger.error(
-										"Failed to put mapping {} / {} / {}.",
-										index, type, mapping.source());
-							}
-						}
-
-						deletedDocuments = 0;
-						updatedDocuments = 0;
-						insertedDocuments = 0;
-						logger.info(
-								"Delete request for index / type [{}] [{}] successfully executed.",
-								index, type);
-					} else {
-						logger.debug("Database command {}", data);
-					}
-				} else {
-					logger.info(
-							"Ignore drop collection request [{}], [{}]. The option has been disabled.",
-							index, type);
-				}
-			}
-
-		}
-
-		/*
-		 * Delete children when parent / child is used
-		 */
-		private void deleteBulkRequest(BulkRequestBuilder bulk,
-				String objectId, String index, String type, String routing,
-				String parent) {
-			logger.trace(
-					"bulkDeleteRequest - objectId: {} - index: {} - type: {} - routing: {} - parent: {}",
-					objectId, index, type, routing, parent);
-
-			if (definition.getParentTypes() != null
-					&& definition.getParentTypes().contains(type)) {
-				QueryBuilder builder = QueryBuilders.hasParentQuery(type,
-						QueryBuilders.termQuery(MONGODB_ID_FIELD, objectId));
-				SearchResponse response = client.prepareSearch(index)
-						.setQuery(builder).setRouting(routing)
-						.addField(MONGODB_ID_FIELD).execute().actionGet();
-				for (SearchHit hit : response.getHits().getHits()) {
-					bulk.add(deleteRequest(index).type(hit.getType())
-							.id(hit.getId()).routing(routing).parent(objectId));
-				}
-			}
-			bulk.add(deleteRequest(index).type(type).id(objectId)
-					.routing(routing).parent(parent));
-		}
-
-		@SuppressWarnings("unchecked")
-		private BSONTimestamp applyAdvancedTransformation(
-				final BulkRequestBuilder bulk, QueueEntry entry) {
-
-			BSONTimestamp lastTimestamp = entry.getOplogTimestamp();
-			String operation = entry.getOperation();
-			String objectId = "";
-			if (entry.getData().get(MONGODB_ID_FIELD) != null) {
-				objectId = entry.getData().get(MONGODB_ID_FIELD).toString();
-			}
-			if (logger.isDebugEnabled()) {
-				logger.debug(
-						"advancedUpdateBulkRequest for id: [{}], operation: [{}]",
-						objectId, operation);
-			}
-
-			if (!definition.getIncludeCollection().isEmpty()) {
-				logger.trace(
-						"About to include collection. set attribute {} / {} ",
-						definition.getIncludeCollection(),
-						definition.getMongoCollection());
-				entry.getData().put(definition.getIncludeCollection(),
-						definition.getMongoCollection());
-			}
-			Map<String, Object> ctx = null;
-			try {
-				ctx = XContentFactory.xContent(XContentType.JSON)
-						.createParser("{}").mapAndClose();
-			} catch (Exception e) {
-			}
-
-			List<Object> documents = new ArrayList<Object>();
-			Map<String, Object> document = new HashMap<String, Object>();
-
-			if (scriptExecutable != null) {
-				if (ctx != null && documents != null) {
-
-					document.put("data", entry.getData().toMap());
-					if (!objectId.isEmpty()) {
-						document.put("id", objectId);
-					}
-					document.put("_index", definition.getIndexName());
-					document.put("_type", definition.getTypeName());
-					document.put("operation", operation);
-
-					documents.add(document);
-
-					ctx.put("documents", documents);
-					if (logger.isDebugEnabled()) {
-						logger.debug("Script to be executed: {}",
-								scriptExecutable);
-						logger.debug("Context before script executed: {}", ctx);
-					}
-					scriptExecutable.setNextVar("ctx", ctx);
-					try {
-						scriptExecutable.run();
-						// we need to unwrap the context object...
-						ctx = (Map<String, Object>) scriptExecutable
-								.unwrap(ctx);
-					} catch (Exception e) {
-						logger.warn("failed to script process {}, ignoring", e,
-								ctx);
-					}
-					if (logger.isDebugEnabled()) {
-						logger.debug("Context after script executed: {}", ctx);
-					}
-					if (ctx.containsKey("documents")
-							&& ctx.get("documents") instanceof List<?>) {
-						documents = (List<Object>) ctx.get("documents");
-						for (Object object : documents) {
-							if (object instanceof Map<?, ?>) {
-								Map<String, Object> item = (Map<String, Object>) object;
-								logger.trace("item: {}", item);
-								if (item.containsKey("deleted")
-										&& item.get("deleted").equals(
-												Boolean.TRUE)) {
-									item.put("operation",
-											OPLOG_DELETE_OPERATION);
-								}
-
-								String index = extractIndex(item);
-								String type = extractType(item);
-								String parent = extractParent(item);
-								String routing = extractRouting(item);
-								String action = extractOperation(item);
-								boolean ignore = isDocumentIgnored(item);
-								Map<String, Object> _data = (Map<String, Object>) item
-										.get("data");
-								objectId = extractObjectId(_data, objectId);
-								if (logger.isDebugEnabled()) {
-									logger.debug(
-											"Id: {} - operation: {} - ignore: {} - index: {} - type: {} - routing: {} - parent: {}",
-											objectId, action, ignore, index,
-											type, routing, parent);
-								}
-								if (ignore) {
-									continue;
-								}
-								try {
-									updateBulkRequest(bulk, new BasicDBObject(_data), objectId,
-											operation, index, type, routing,
-											parent);
-								} catch (IOException ioEx) {
-									logger.error("Update bulk failed.", ioEx);
-								}
-							}
-						}
-					}
-				}
-			}
-
-			return lastTimestamp;
-		}
-
-		private XContentBuilder build(final DBObject data, final String objectId)
-				throws IOException {
-			if (data instanceof GridFSDBFile) {
-				logger.info("Add Attachment: {} to index {} / type {}",
-						objectId, definition.getIndexName(),
-						definition.getTypeName());
-				return MongoDBHelper.serialize((GridFSDBFile) data);
-			} else {
-				return XContentFactory.jsonBuilder().map(data.toMap());
-			}
-		}
-
-		private String extractObjectId(Map<String, Object> ctx, String objectId) {
-			Object id = ctx.get("id");
-			if (id != null) {
-				return id.toString();
-			}
-			id = ctx.get(MONGODB_ID_FIELD);
-			if (id != null) {
-				return id.toString();
-			} else {
-				return objectId;
-			}
-		}
-
-		private String extractParent(Map<String, Object> ctx) {
-			Object parent = ctx.get("_parent");
-			if (parent == null) {
-				return null;
-			} else {
-				return parent.toString();
-			}
-		}
-
-		private String extractRouting(Map<String, Object> ctx) {
-			Object routing = ctx.get("_routing");
-			if (routing == null) {
-				return null;
-			} else {
-				return routing.toString();
-			}
-		}
-
-		private String extractOperation(Map<String, Object> ctx) {
-			Object operation = ctx.get("operation");
-			if (operation == null) {
-				return null;
-			} else {
-				return operation.toString();
-			}
-		}
-
-		private boolean isDocumentIgnored(Map<String, Object> ctx) {
-			return (ctx.containsKey("ignore") && ctx.get("ignore").equals(
-					Boolean.TRUE));
-		}
-
-		private String extractType(Map<String, Object> ctx) {
-			Object type = ctx.get("_type");
-			if (type == null) {
-				return definition.getTypeName();
-			} else {
-				return type.toString();
-			}
-		}
-
-		private String extractIndex(Map<String, Object> ctx) {
-			String index = (String) ctx.get("_index");
-			if (index == null) {
-				index = definition.getIndexName();
-			}
-			return index;
-		}
-
-		private void logStatistics() {
-			long totalDocuments = deletedDocuments + insertedDocuments;
-			long totalTimeInSeconds = sw.stop().totalTime().seconds();
-			long totalDocumentsPerSecond = (totalTimeInSeconds == 0) ? totalDocuments
-					: totalDocuments / totalTimeInSeconds;
-			logger.info(
-					"Indexed {} documents, {} insertions, {} updates, {} deletions, {} documents per second",
-					totalDocuments, insertedDocuments, updatedDocuments,
-					deletedDocuments, totalDocumentsPerSecond);
-		}
-	}
-
-	private class Slurper implements Runnable {
-
-		private Mongo mongo;
-		private DB slurpedDb;
-		private DBCollection slurpedCollection;
-		private DB oplogDb;
-		private DBCollection oplogCollection;
-
-		public Slurper(List<ServerAddress> mongoServers) {
-			this.mongo = new MongoClient(mongoServers,
-				definition.getMongoClientOptions());
-		}
-
-		@Override
-		public void run() {
-			while (active) {
-				try {
-					if (!assignCollections()) {
-						break;	// failed to assign oplogCollection or
-								// slurpedCollection
-					}
-
-					DBCursor cursor = null;
-
-					BSONTimestamp startTimestamp = null;
-
-					// Do an initial sync the same way MongoDB does
-					// https://groups.google.com/forum/?fromgroups=#!topic/mongodb-user/sOKlhD_E2ns
-					// TODO: support GridFS
-					BSONTimestamp lastIndexedTimestamp = getLastTimestamp(mongoOplogNamespace);
-					if (lastIndexedTimestamp == null) {
-						// TODO: ensure the index type is empty
-						logger.info("MongoDBRiver is beginning initial import of "
-							+ slurpedCollection.getFullName());
-						startTimestamp = getCurrentOplogTimestamp();
-						try {
-							if (!definition.isMongoGridFS()) {
-								cursor = slurpedCollection.find();
-								while (cursor.hasNext()) {
-									DBObject object = cursor.next();
-									addToStream(OPLOG_INSERT_OPERATION, null, applyFieldFilter(object));
-								}	
-							} else {
-								// TODO: To be optimized. https://github.com/mongodb/mongo-java-driver/pull/48#issuecomment-25241988
-								// possible option: Get the object id list from .fs collection then call GriDFS.findOne
-								GridFS grid = new GridFS(mongo.getDB(definition.getMongoDb()),
-										definition.getMongoCollection());
-								cursor = grid.getFileList();
-								while (cursor.hasNext()) {
-									DBObject object = cursor.next();
-									if (object instanceof GridFSDBFile) {
-										GridFSDBFile file = grid.findOne(new ObjectId(object.get(MONGODB_ID_FIELD).toString()));
-										addToStream(OPLOG_INSERT_OPERATION, null, file);
-									}
-								}
-							}
-						} finally {
-							if (cursor != null) {
-								logger.trace("Closing initial import cursor");
-								cursor.close();
-							}
-						}
-					}
-
-					// Slurp from oplog
-					try {
-						cursor = oplogCursor(startTimestamp);
-						if (cursor == null) {
-							cursor = processFullOplog();
-						}
-						while (cursor.hasNext()) {
-							DBObject item = cursor.next();
-							processOplogEntry(item);
-						}
-						Thread.sleep(500);
-					} finally {
-						if (cursor != null) {
-							logger.trace("Closing oplog cursor");
-							cursor.close();
-						}
-					}
-				} catch (MongoInterruptedException mIEx) {
-					logger.warn("Mongo driver has been interrupted");
-					if (mongo != null) {
-						mongo.close();
-						mongo = null;
-					}
-					break;
-				} catch (MongoException mEx) {
-					logger.error("Mongo gave an exception", mEx);
-				} catch (NoSuchElementException nEx) {
-					logger.warn("A mongoDB cursor bug ?", nEx);
-				} catch (InterruptedException e) {
-					if (logger.isDebugEnabled()) {
-						logger.debug("river-mongodb slurper interrupted");
-					}
-					Thread.currentThread().interrupt();
-					break;
-				}
-			}
-		}
-
-		private boolean assignCollections() {
-			DB adminDb = mongo.getDB(MONGODB_ADMIN_DATABASE);
-			oplogDb = mongo.getDB(MONGODB_LOCAL_DATABASE);
-
-			if (!definition.getMongoAdminUser().isEmpty()
-					&& !definition.getMongoAdminPassword().isEmpty()) {
-				logger.info("Authenticate {} with {}", MONGODB_ADMIN_DATABASE,
-						definition.getMongoAdminUser());
-
-				CommandResult cmd = adminDb.authenticateCommand(definition
-						.getMongoAdminUser(), definition
-						.getMongoAdminPassword().toCharArray());
-				if (!cmd.ok()) {
-					logger.error("Autenticatication failed for {}: {}",
-							MONGODB_ADMIN_DATABASE, cmd.getErrorMessage());
-					// Can still try with mongoLocal credential if provided.
-					// return false;
-				}
-				oplogDb = adminDb.getMongo().getDB(MONGODB_LOCAL_DATABASE);
-			}
-
-			if (!definition.getMongoLocalUser().isEmpty()
-					&& !definition.getMongoLocalPassword().isEmpty()
-					&& !oplogDb.isAuthenticated()) {
-				logger.info("Authenticate {} with {}", MONGODB_LOCAL_DATABASE,
-						definition.getMongoLocalUser());
-				CommandResult cmd = oplogDb.authenticateCommand(definition
-						.getMongoLocalUser(), definition
-						.getMongoLocalPassword().toCharArray());
-				if (!cmd.ok()) {
-					logger.error("Autenticatication failed for {}: {}",
-							MONGODB_LOCAL_DATABASE, cmd.getErrorMessage());
-					return false;
-				}
-			}
-
-			Set<String> collections = oplogDb.getCollectionNames();
-			if (!collections.contains(OPLOG_COLLECTION)) {
-				logger.error("Cannot find "
-						+ OPLOG_COLLECTION
-						+ " collection. Please check this link: http://goo.gl/2x5IW");
-				return false;
-			}
-			oplogCollection = oplogDb.getCollection(OPLOG_COLLECTION);
-
-			slurpedDb = mongo.getDB(definition.getMongoDb());
-			if (!definition.getMongoAdminUser().isEmpty()
-					&& !definition.getMongoAdminPassword().isEmpty()
-					&& adminDb.isAuthenticated()) {
-				slurpedDb = adminDb.getMongo().getDB(definition.getMongoDb());
-			}
-
-			// Not necessary as local user has access to all databases.
-			// http://docs.mongodb.org/manual/reference/local-database/
-			// if (!mongoDbUser.isEmpty() && !mongoDbPassword.isEmpty()
-			// && !slurpedDb.isAuthenticated()) {
-			// logger.info("Authenticate {} with {}", mongoDb, mongoDbUser);
-			// CommandResult cmd = slurpedDb.authenticateCommand(mongoDbUser,
-			// mongoDbPassword.toCharArray());
-			// if (!cmd.ok()) {
-			// logger.error("Authentication failed for {}: {}",
-			// mongoDb, cmd.getErrorMessage());
-			// return false;
-			// }
-			// }
-			slurpedCollection = slurpedDb.getCollection(definition
-					.getMongoCollection());
-
-			return true;
-		}
-
-		private BSONTimestamp getCurrentOplogTimestamp() {
-			return (BSONTimestamp) oplogCollection
-					.find()
-					.sort(new BasicDBObject(OPLOG_TIMESTAMP, -1))
-					.limit(1)
-					.next()
-					.get(OPLOG_TIMESTAMP);
-		}
-
-		private DBCursor processFullOplog() throws InterruptedException {
-			BSONTimestamp currentTimestamp = getCurrentOplogTimestamp();
-			addQueryToStream(OPLOG_INSERT_OPERATION, currentTimestamp, null);
-			return oplogCursor(currentTimestamp);
-		}
-
-		private void processOplogEntry(final DBObject entry)
-				throws InterruptedException {
-			String operation = entry.get(OPLOG_OPERATION).toString();
-			String namespace = entry.get(OPLOG_NAMESPACE).toString();
-			BSONTimestamp oplogTimestamp = (BSONTimestamp) entry
-					.get(OPLOG_TIMESTAMP);
-			DBObject object = (DBObject) entry.get(OPLOG_OBJECT);
-
-			if (logger.isTraceEnabled()) {
-				logger.trace("MongoDB object deserialized: {}",
-						object.toString());
-			}
-
-			// Initial support for sharded collection -
-			// https://jira.mongodb.org/browse/SERVER-4333
-			// Not interested in operation from migration or sharding
-			if (entry.containsField(OPLOG_FROM_MIGRATE)
-					&& ((BasicBSONObject) entry).getBoolean(OPLOG_FROM_MIGRATE)) {
-				logger.debug(
-						"From migration or sharding operation. Can be ignored. {}",
-						entry);
-				return;
-			}
-			// Not interested by chunks - skip all
-			if (namespace.endsWith(GRIDFS_CHUNKS_SUFFIX)) {
-				return;
-			}
-
-			if (logger.isTraceEnabled()) {
-				logger.trace("oplog entry - namespace [{}], operation [{}]",
-						namespace, operation);
-				logger.trace("oplog processing item {}", entry);
-			}
-
-			String objectId = getObjectIdFromOplogEntry(entry);
-			if (definition.isMongoGridFS()
-					&& namespace.endsWith(GRIDFS_FILES_SUFFIX)
-					&& (OPLOG_INSERT_OPERATION.equals(operation) || OPLOG_UPDATE_OPERATION
-							.equals(operation))) {
-				if (objectId == null) {
-					throw new NullPointerException(MONGODB_ID_FIELD);
-				}
-				GridFS grid = new GridFS(mongo.getDB(definition.getMongoDb()),
-						definition.getMongoCollection());
-				GridFSDBFile file = grid.findOne(new ObjectId(objectId));
-				if (file != null) {
-					logger.info("Caught file: {} - {}", file.getId(),
-							file.getFilename());
-					object = file;
-				} else {
-					logger.warn("Cannot find file from id: {}", objectId);
-				}
-			}
-
-			if (object instanceof GridFSDBFile) {
-				if (objectId == null) {
-					throw new NullPointerException(MONGODB_ID_FIELD);
-				}
-				logger.info("Add attachment: {}", objectId);
-				addToStream(operation, oplogTimestamp, applyFieldFilter(object));
-			} else {
-				if (OPLOG_UPDATE_OPERATION.equals(operation)) {
-					DBObject update = (DBObject) entry.get(OPLOG_UPDATE);
-					logger.debug("Updated item: {}", update);
-					addQueryToStream(operation, oplogTimestamp, update);
-				} else {
-					addToStream(operation, oplogTimestamp, applyFieldFilter(object));
-				}
-			}
-		}
-
-		private DBObject applyFieldFilter(DBObject object) {
-			if (object instanceof GridFSFile) {
-				GridFSFile file = (GridFSFile) object;
-				DBObject metadata = file.getMetaData();
-				if (metadata != null) {
-					file.setMetaData(applyFieldFilter(metadata));
-				}
-			} else {
-				object = MongoDBHelper.applyExcludeFields(object,
-						definition.getExcludeFields());
-				object = MongoDBHelper.applyIncludeFields(object,
-						definition.getIncludeFields());
-			}
-			return object;
-		}
-
-		/*
-		 * Extract "_id" from "o" if it fails try to extract from "o2"
-		 */
-		private String getObjectIdFromOplogEntry(DBObject entry) {
-			if (entry.containsField(OPLOG_OBJECT)) {
-				DBObject object = (DBObject) entry.get(OPLOG_OBJECT);
-				if (object.containsField(MONGODB_ID_FIELD)) {
-					return object.get(MONGODB_ID_FIELD).toString();
-				}
-			}
-			if (entry.containsField(OPLOG_UPDATE)) {
-				DBObject object = (DBObject) entry.get(OPLOG_UPDATE);
-				if (object.containsField(MONGODB_ID_FIELD)) {
-					return object.get(MONGODB_ID_FIELD).toString();
-				}
-			}
-			logger.trace("Oplog entry {}", entry);
-			return null;
-		}
-
-		private DBObject getOplogFilter(final BSONTimestamp time) {
-			BasicDBObject filter = new BasicDBObject();
-			List<DBObject> values2 = new ArrayList<DBObject>();
-
-			if (time == null) {
-				logger.info("No known previous slurping time for this collection");
-			} else {
-				filter.put(OPLOG_TIMESTAMP, new BasicDBObject(
-						QueryOperators.GT, time));
-			}
-
-			if (definition.isMongoGridFS()) {
-				filter.put(OPLOG_NAMESPACE, mongoOplogNamespace
-						+ GRIDFS_FILES_SUFFIX);
-			} else {
-				values2.add(new BasicDBObject(OPLOG_NAMESPACE,
-						mongoOplogNamespace));
-				values2.add(new BasicDBObject(OPLOG_NAMESPACE, definition
-						.getMongoDb() + "." + OPLOG_NAMESPACE_COMMAND));
-				filter.put(MONGODB_OR_OPERATOR, values2);
-			}
-			if (!definition.getMongoFilter().isEmpty()) {
-				filter.putAll(getMongoFilter());
-			}
-			if (logger.isDebugEnabled()) {
-				logger.debug("Using filter: {}", filter);
-			}
-			return filter;
-		}
-
-		private DBObject getMongoFilter() {
-			List<DBObject> filters = new ArrayList<DBObject>();
-			List<DBObject> filters2 = new ArrayList<DBObject>();
-			List<DBObject> filters3 = new ArrayList<DBObject>();
-			// include delete operation
-			filters.add(new BasicDBObject(OPLOG_OPERATION,
-					OPLOG_DELETE_OPERATION));
-
-			// include update, insert in filters3
-			filters3.add(new BasicDBObject(OPLOG_OPERATION,
-					OPLOG_UPDATE_OPERATION));
-			filters3.add(new BasicDBObject(OPLOG_OPERATION,
-					OPLOG_INSERT_OPERATION));
-
-			// include or operation statement in filter2
-			filters2.add(new BasicDBObject(MONGODB_OR_OPERATOR, filters3));
-
-			// include custom filter in filters2
-			filters2.add((DBObject) JSON.parse(definition.getMongoFilter()));
-
-			filters.add(new BasicDBObject(MONGODB_AND_OPERATOR, filters2));
-
-			return new BasicDBObject(MONGODB_OR_OPERATOR, filters);
-		}
-
-		private DBCursor oplogCursor(final BSONTimestamp timestampOverride) {
-			BSONTimestamp time = timestampOverride == null
-					? getLastTimestamp(mongoOplogNamespace) : timestampOverride;
-			DBObject indexFilter = getOplogFilter(time);
-			if (indexFilter == null) {
-				return null;
-			}
-
-			int options = Bytes.QUERYOPTION_TAILABLE
-					| Bytes.QUERYOPTION_AWAITDATA | Bytes.QUERYOPTION_NOTIMEOUT;
-
-			// Using OPLOGREPLAY to improve performance:
-			// https://jira.mongodb.org/browse/JAVA-771
-			if (indexFilter.containsField(OPLOG_TIMESTAMP)) {
-				options = options | Bytes.QUERYOPTION_OPLOGREPLAY;
-			}
-			return oplogCollection.find(indexFilter)
-					.sort(new BasicDBObject(MONGODB_NATURAL_OPERATOR, 1))
-					.setOptions(options);
-		}
-
-		private void addQueryToStream(final String operation,
-				final BSONTimestamp currentTimestamp, final DBObject update)
-				throws InterruptedException {
-			if (logger.isDebugEnabled()) {
-				logger.debug(
-						"addQueryToStream - operation [{}], currentTimestamp [{}], update [{}]",
-						operation, currentTimestamp, update);
-			}
-
-			for (DBObject item : slurpedCollection.find(update, findKeys)) {
-				addToStream(operation, currentTimestamp, item);
-			}
-		}
-
-		private void addToStream(final String operation,
-				final BSONTimestamp currentTimestamp, final DBObject data)
-				throws InterruptedException {
-			if (logger.isDebugEnabled()) {
-				logger.debug(
-						"addToStream - operation [{}], currentTimestamp [{}], data [{}]",
-						operation, currentTimestamp, data);
-			}
-
-			stream.put(new QueueEntry(currentTimestamp, operation, data));
-		}
-
-	}
-
-	private class Status implements Runnable {
-
-		@Override
-		public void run() {
-			while (true) {
-				try {
-					if (startInvoked) {
-						boolean enabled = MongoDBRiverHelper.isRiverEnabled(
-								client, riverName.getName());
-
-						if (active && !enabled) {
-							logger.info("About to stop river: {}",
-									riverName.getName());
-							close();
-						}
-
-						if (!active && enabled) {
-							logger.trace("About to start river: {}",
-									riverName.getName());
-							start();
-						}
-					}
-					Thread.sleep(1000L);
-				} catch (InterruptedException e) {
-					logger.info("Status thread interrupted", e, (Object) null);
-					Thread.currentThread().interrupt();
-					break;
-				}
-
-			}
->>>>>>> c5202238
 		}
 	}
 
@@ -1425,14 +454,11 @@
 		private final String operation;
 		private final BSONTimestamp oplogTimestamp;
 
-		public QueueEntry(
-				DBObject data) {
+		public QueueEntry(DBObject data) {
 			this(null, OPLOG_INSERT_OPERATION, data);
 		}
 
-		public QueueEntry(
-				BSONTimestamp oplogTimestamp,
-				String oplogOperation,
+		public QueueEntry(BSONTimestamp oplogTimestamp, String oplogOperation,
 				DBObject data) {
 			this.data = data;
 			this.operation = oplogOperation;
@@ -1440,11 +466,11 @@
 		}
 
 		public boolean isOplogEntry() {
-		  return oplogTimestamp != null;
+			return oplogTimestamp != null;
 		}
 
 		public boolean isAttachment() {
-			  return (data instanceof GridFSDBFile);
+			return (data instanceof GridFSDBFile);
 		}
 
 		public DBObject getData() {
