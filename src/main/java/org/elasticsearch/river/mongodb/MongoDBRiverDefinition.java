package org.elasticsearch.river.mongodb;

import java.net.UnknownHostException;
import java.security.cert.CertificateException;
import java.security.cert.X509Certificate;
import java.util.*;

import javax.net.SocketFactory;
import javax.net.ssl.SSLContext;
import javax.net.ssl.SSLSocketFactory;
import javax.net.ssl.TrustManager;
import javax.net.ssl.X509TrustManager;

import org.bson.BasicBSONObject;
import org.bson.types.BSONTimestamp;
import org.bson.types.Binary;
import org.elasticsearch.common.Preconditions;
import org.elasticsearch.common.collect.Maps;
import org.elasticsearch.common.logging.ESLogger;
import org.elasticsearch.common.logging.Loggers;
import org.elasticsearch.common.settings.ImmutableSettings;
import org.elasticsearch.common.unit.ByteSizeUnit;
import org.elasticsearch.common.unit.ByteSizeValue;
import org.elasticsearch.common.unit.TimeValue;
import org.elasticsearch.common.util.concurrent.EsExecutors;
import org.elasticsearch.common.xcontent.support.XContentMapValues;
import org.elasticsearch.river.RiverSettings;
import org.elasticsearch.script.ExecutableScript;
import org.elasticsearch.script.ScriptService;

import com.mongodb.BasicDBObject;
import com.mongodb.DBObject;
import com.mongodb.MongoClientOptions;
import com.mongodb.ReadPreference;
import com.mongodb.ServerAddress;
import com.mongodb.util.JSON;

public class MongoDBRiverDefinition {

    private static final ESLogger logger = Loggers.getLogger(MongoDBRiverDefinition.class);

    // defaults
    public final static String DEFAULT_DB_HOST = "localhost";
    public final static int DEFAULT_DB_PORT = 27017;
    public final static int DEFAULT_CONCURRENT_REQUESTS = Runtime.getRuntime().availableProcessors();
    public final static int DEFAULT_BULK_ACTIONS = 1000;
    public final static TimeValue DEFAULT_FLUSH_INTERVAL = TimeValue.timeValueMillis(10);
    public final static ByteSizeValue DEFAULT_BULK_SIZE = new ByteSizeValue(5, ByteSizeUnit.MB);
    public final static int DEFAULT_CONNECT_TIMEOUT = 30000;
    public final static int DEFAULT_SOCKET_TIMEOUT = 60000;
    public final static int DEFAULT_CONNECTIONS_PER_HOST = 100;
    public final static int DEFAULT_THREADS_ALLOWED_TO_BLOCK_FOR_CONNECTION_MULTIPLIER = 5;

    // fields
    public final static String DB_FIELD = "db";
    public final static String SERVERS_FIELD = "servers";
    public final static String HOST_FIELD = "host";
    public final static String PORT_FIELD = "port";
    public final static String OPTIONS_FIELD = "options";
    public final static String SECONDARY_READ_PREFERENCE_FIELD = "secondary_read_preference";
    public final static String CONNECT_TIMEOUT = "connect_timeout";
    public final static String SOCKET_TIMEOUT = "socket_timeout";
    public final static String SSL_CONNECTION_FIELD = "ssl";
    public final static String SSL_VERIFY_CERT_FIELD = "ssl_verify_certificate";
    public final static String IS_MONGOS_FIELD = "is_mongos";
    public final static String DROP_COLLECTION_FIELD = "drop_collection";
    public final static String EXCLUDE_FIELDS_FIELD = "exclude_fields";
    public final static String INCLUDE_FIELDS_FIELD = "include_fields";
    public final static String INCLUDE_COLLECTION_FIELD = "include_collection";
    public final static String INITIAL_TIMESTAMP_FIELD = "initial_timestamp";
    public final static String INITIAL_TIMESTAMP_SCRIPT_TYPE_FIELD = "script_type";
    public final static String INITIAL_TIMESTAMP_SCRIPT_FIELD = "script";
    public final static String ADVANCED_TRANSFORMATION_FIELD = "advanced_transformation";
    public final static String SKIP_INITIAL_IMPORT_FIELD = "skip_initial_import";
    public final static String CONNECTIONS_PER_HOST = "connections_per_host";
    public final static String THREADS_ALLOWED_TO_BLOCK_FOR_CONNECTION_MULTIPLIER = "threads_allowed_to_block_for_connection_multiplier";
    public final static String PARENT_TYPES_FIELD = "parent_types";
    public final static String STORE_STATISTICS_FIELD = "store_statistics";
    public final static String IMPORT_COLLECTIONS_FIELD = "import_collections";
    public final static String IMPORT_ALL_COLLECTIONS_FIELD = "import_all_collections";
    public final static String DISABLE_INDEX_REFRESH_FIELD = "disable_index_refresh";
    public final static String FILTER_FIELD = "filter";
    public final static String CREDENTIALS_FIELD = "credentials";
    public final static String USER_FIELD = "user";
    public final static String PASSWORD_FIELD = "password";
    public final static String AUTH_FIELD = "auth";
    public final static String SCRIPT_FIELD = "script";
    public final static String SCRIPT_TYPE_FIELD = "script_type";
    public final static String COLLECTION_FIELD = "collection";
    public final static String GRIDFS_FIELD = "gridfs";
    public final static String INDEX_OBJECT = "index";
    public final static String NAME_FIELD = "name";
    public final static String TYPE_FIELD = "type";
    public final static String LOCAL_DB_FIELD = "local";
    public final static String ADMIN_DB_FIELD = "admin";
    public final static String THROTTLE_SIZE_FIELD = "throttle_size";
    public final static String BULK_SIZE_FIELD = "bulk_size";
    public final static String BULK_TIMEOUT_FIELD = "bulk_timeout";
    public final static String CONCURRENT_BULK_REQUESTS_FIELD = "concurrent_bulk_requests";

    public final static String BULK_FIELD = "bulk";
    public final static String ACTIONS_FIELD = "actions";
    public final static String SIZE_FIELD = "size";
    public final static String CONCURRENT_REQUESTS_FIELD = "concurrent_requests";
    public final static String FLUSH_INTERVAL_FIELD = "flush_interval";

    // river
    private final String riverName;
    private final String riverIndexName;

    // mongodb.servers
    private final List<ServerAddress> mongoServers = new ArrayList<ServerAddress>();
    // mongodb
    private final String mongoDb;
    private final String mongoCollection;
    private final boolean mongoGridFS;
    private final BasicDBObject mongoOplogFilter;
    private final BasicDBObject mongoCollectionFilter;
    // mongodb.credentials
    private final String mongoAdminUser;
    private final String mongoAdminPassword;
    private final String mongoAdminAuthDatabase;
    private final String mongoLocalUser;
    private final String mongoLocalPassword;
    private final String mongoLocalAuthDatabase;

    // mongodb.options
    private final MongoClientOptions mongoClientOptions;
    private final int connectTimeout;
    private final int socketTimeout;
    private final boolean mongoSecondaryReadPreference;
    private final boolean mongoUseSSL;
    private final boolean mongoSSLVerifyCertificate;
    private final boolean dropCollection;
    private final Boolean isMongos;
    private final Set<String> excludeFields;
    private final Set<String> includeFields;
    private final String includeCollection;
    private final Timestamp<?> initialTimestamp;
    private final String script;
    private final String scriptType;
    private final boolean advancedTransformation;
    private final boolean skipInitialImport;
    private final Set<String> parentTypes;
    private final boolean storeStatistics;
    private final String statisticsIndexName;
    private final String statisticsTypeName;
    private final boolean importAllCollections;
    private final boolean isImportCollections;
    private final List<String> importCollections;
    private final boolean disableIndexRefresh;
    // index
    private final String indexName;
    private final String typeName;
    private final int throttleSize;

    // bulk
    private final Bulk bulk;

    public static class Builder {
        // river
        private String riverName;
        private String riverIndexName;

        // mongodb.servers
        private List<ServerAddress> mongoServers = new ArrayList<ServerAddress>();
        // mongodb
        private String mongoDb;
        private String mongoCollection;
        private boolean mongoGridFS;
        private BasicDBObject mongoOplogFilter;// = new BasicDBObject();
        private BasicDBObject mongoCollectionFilter = new BasicDBObject();
        // mongodb.credentials
        private String mongoAdminUser = "";
        private String mongoAdminPassword = "";
        private String mongoAdminAuthDatabase = "";
        private String mongoLocalUser = "";
        private String mongoLocalPassword = "";
        private String mongoLocalAuthDatabase = "";
        // mongodb.options
        private MongoClientOptions mongoClientOptions = null;
        private int connectTimeout = 0;
        private int socketTimeout = 0;
        private boolean mongoSecondaryReadPreference = false;
        private boolean mongoUseSSL = false;
        private boolean mongoSSLVerifyCertificate = false;
        private boolean dropCollection = false;
        private Boolean isMongos = null;
        private Set<String> excludeFields = null;
        private Set<String> includeFields = null;
        private String includeCollection = "";
        private Timestamp<?> initialTimestamp = null;
        private String script = null;
        private String scriptType = null;
        private boolean advancedTransformation = false;
        private boolean skipInitialImport;
        private Set<String> parentTypes = null;
        private boolean storeStatistics;
        private String statisticsIndexName;
        private String statisticsTypeName;
        private boolean importAllCollections;
        private boolean isImportCollections;
        private List<String> importCollections;
        private boolean disableIndexRefresh;

        // index
        private String indexName;
        private String typeName;
        private int throttleSize;

        private Bulk bulk;
        private int connectionsPerHost;
        private int threadsAllowedToBlockForConnectionMultiplier;

        public Builder mongoServers(List<ServerAddress> mongoServers) {
            this.mongoServers = mongoServers;
            return this;
        }

        public Builder riverName(String riverName) {
            this.riverName = riverName;
            return this;
        }

        public Builder riverIndexName(String riverIndexName) {
            this.riverIndexName = riverIndexName;
            return this;
        }

        public Builder mongoDb(String mongoDb) {
            this.mongoDb = mongoDb;
            return this;
        }

        public Builder mongoCollection(String mongoCollection) {
            this.mongoCollection = mongoCollection;
            return this;
        }

        public Builder mongoGridFS(boolean mongoGridFS) {
            this.mongoGridFS = mongoGridFS;
            return this;
        }

        public Builder mongoOplogFilter(BasicDBObject mongoOplogFilter) {
            this.mongoOplogFilter = mongoOplogFilter;
            return this;
        }

        public Builder mongoCollectionFilter(BasicDBObject mongoCollectionFilter) {
            this.mongoCollectionFilter = mongoCollectionFilter;
            return this;
        }

        public Builder mongoAdminUser(String mongoAdminUser) {
            this.mongoAdminUser = mongoAdminUser;
            return this;
        }

        public Builder mongoAdminPassword(String mongoAdminPassword) {
            this.mongoAdminPassword = mongoAdminPassword;
            return this;
        }
        
        public Builder mongoAdminAuthDatabase(String mongoAdminAuthDatabase) {
            this.mongoAdminAuthDatabase = mongoAdminAuthDatabase;
            return this;
        }

        public Builder mongoLocalUser(String mongoLocalUser) {
            this.mongoLocalUser = mongoLocalUser;
            return this;
        }

        public Builder mongoLocalPassword(String mongoLocalPassword) {
            this.mongoLocalPassword = mongoLocalPassword;
            return this;
        }
        
        public Builder mongoLocalAuthDatabase(String mongoLocalAuthDatabase) {
            this.mongoLocalAuthDatabase = mongoLocalAuthDatabase;
            return this;
        }

        public Builder mongoClientOptions(MongoClientOptions mongoClientOptions) {
            this.mongoClientOptions = mongoClientOptions;
            return this;
        }

        public Builder connectTimeout(int connectTimeout) {
            this.connectTimeout = connectTimeout;
            return this;
        }

        public Builder socketTimeout(int socketTimeout) {
            this.socketTimeout = socketTimeout;
            return this;
        }

        public Builder mongoSecondaryReadPreference(boolean mongoSecondaryReadPreference) {
            this.mongoSecondaryReadPreference = mongoSecondaryReadPreference;
            return this;
        }

        public Builder mongoUseSSL(boolean mongoUseSSL) {
            this.mongoUseSSL = mongoUseSSL;
            return this;
        }

        public Builder mongoSSLVerifyCertificate(boolean mongoSSLVerifyCertificate) {
            this.mongoSSLVerifyCertificate = mongoSSLVerifyCertificate;
            return this;
        }

        public Builder dropCollection(boolean dropCollection) {
            this.dropCollection = dropCollection;
            return this;
        }

        public Builder isMongos(Boolean isMongos) {
            this.isMongos = isMongos;
            return this;
        }

        public Builder excludeFields(Set<String> excludeFields) {
            this.excludeFields = excludeFields;
            return this;
        }

        public Builder includeFields(Set<String> includeFields) {
            this.includeFields = includeFields;
            return this;
        }

        public Builder includeCollection(String includeCollection) {
            this.includeCollection = includeCollection;
            return this;
        }

        public Builder disableIndexRefresh(boolean disableIndexRefresh) {
            this.disableIndexRefresh = disableIndexRefresh;
            return this;
        }

        public Builder initialTimestamp(Binary initialTimestamp) {
            this.initialTimestamp = new Timestamp.GTID(initialTimestamp.getData(), null);
            return this;
        }

        public Builder initialTimestamp(BSONTimestamp initialTimestamp) {
            this.initialTimestamp = new Timestamp.BSON(initialTimestamp);
            return this;
        }

        public Builder advancedTransformation(boolean advancedTransformation) {
            this.advancedTransformation = advancedTransformation;
            return this;
        }

        public Builder skipInitialImport(boolean skipInitialImport) {
            this.skipInitialImport = skipInitialImport;
            return this;
        }

        public Builder parentTypes(Set<String> parentTypes) {
            this.parentTypes = parentTypes;
            return this;
        }

        public Builder storeStatistics(boolean storeStatistics) {
            this.storeStatistics = storeStatistics;
            return this;
        }

        public Builder statisticsIndexName(String statisticsIndexName) {
            this.statisticsIndexName = statisticsIndexName;
            return this;
        }

        public Builder statisticsTypeName(String statisticsTypeName) {
            this.statisticsTypeName = statisticsTypeName;
            return this;
        }

        public Builder importAllCollections(boolean importAllCollections) {
            this.importAllCollections = importAllCollections;
            return this;
        }

        public Builder importCollections(List<String> importCollections) {
            this.importCollections = importCollections;
            this.isImportCollections = importCollections.size() > 0;
            return this;
        }

        public Builder script(String script) {
            this.script = script;
            return this;
        }

        public Builder scriptType(String scriptType) {
            this.scriptType = scriptType;
            return this;
        }

        public Builder indexName(String indexName) {
            this.indexName = indexName;
            return this;
        }

        public Builder typeName(String typeName) {
            this.typeName = typeName;
            return this;
        }

        public Builder throttleSize(int throttleSize) {
            this.throttleSize = throttleSize;
            return this;
        }

        public Builder bulk(Bulk bulk) {
            this.bulk = bulk;
            return this;
        }

        public Builder connectionsPerHost(int connectionsPerHost) {
            this.connectionsPerHost = connectionsPerHost;
            return this;
        }

        public Builder threadsAllowedToBlockForConnectionMultiplier(int threadsAllowedToBlockForConnectionMultiplier) {
            this.threadsAllowedToBlockForConnectionMultiplier = threadsAllowedToBlockForConnectionMultiplier;
            return this;
        }

        public MongoDBRiverDefinition build() {
            return new MongoDBRiverDefinition(this);
        }
    }

    static class Bulk {

        private final int concurrentRequests;
        private final int bulkActions;
        private final ByteSizeValue bulkSize;
        private final TimeValue flushInterval;

        static class Builder {

            private int concurrentRequests = DEFAULT_CONCURRENT_REQUESTS;
            private int bulkActions = DEFAULT_BULK_ACTIONS;
            private ByteSizeValue bulkSize = DEFAULT_BULK_SIZE;
            private TimeValue flushInterval = DEFAULT_FLUSH_INTERVAL;

            public Builder concurrentRequests(int concurrentRequests) {
                this.concurrentRequests = concurrentRequests;
                return this;
            }

            public Builder bulkActions(int bulkActions) {
                this.bulkActions = bulkActions;
                return this;
            }

            public Builder bulkSize(ByteSizeValue bulkSize) {
                this.bulkSize = bulkSize;
                return this;
            }

            public Builder flushInterval(TimeValue flushInterval) {
                this.flushInterval = flushInterval;
                return this;
            }

            /**
             * Builds a new bulk processor.
             */
            public Bulk build() {
                return new Bulk(this);
            }
        }

        public Bulk(final Builder builder) {
            this.bulkActions = builder.bulkActions;
            this.bulkSize = builder.bulkSize;
            this.concurrentRequests = builder.concurrentRequests;
            this.flushInterval = builder.flushInterval;
        }

        public int getConcurrentRequests() {
            return concurrentRequests;
        }

        public int getBulkActions() {
            return bulkActions;
        }

        public ByteSizeValue getBulkSize() {
            return bulkSize;
        }

        public TimeValue getFlushInterval() {
            return flushInterval;
        }

    }

    @SuppressWarnings("unchecked")
    public synchronized static MongoDBRiverDefinition parseSettings(String riverName, String riverIndexName, RiverSettings settings,
                                                                    ScriptService scriptService) {

        logger.trace("Parse river settings for {}", riverName);
        Preconditions.checkNotNull(riverName, "No riverName specified");
        Preconditions.checkNotNull(riverIndexName, "No riverIndexName specified");
        Preconditions.checkNotNull(settings, "No settings specified");

        Builder builder = new Builder();
        builder.riverName(riverName);
        builder.riverIndexName(riverIndexName);

        List<ServerAddress> mongoServers = new ArrayList<ServerAddress>();
        String mongoHost;
        int mongoPort;

        if (settings.settings().containsKey(MongoDBRiver.TYPE)) {
            Map<String, Object> mongoSettings = (Map<String, Object>) settings.settings().get(MongoDBRiver.TYPE);
            if (mongoSettings.containsKey(SERVERS_FIELD)) {
                Object mongoServersSettings = mongoSettings.get(SERVERS_FIELD);
                logger.trace("mongoServersSettings: " + mongoServersSettings);
                boolean array = XContentMapValues.isArray(mongoServersSettings);

                if (array) {
                    ArrayList<Map<String, Object>> feeds = (ArrayList<Map<String, Object>>) mongoServersSettings;
                    for (Map<String, Object> feed : feeds) {
                        mongoHost = XContentMapValues.nodeStringValue(feed.get(HOST_FIELD), null);
                        mongoPort = XContentMapValues.nodeIntegerValue(feed.get(PORT_FIELD), DEFAULT_DB_PORT);
                        logger.trace("Server: " + mongoHost + " - " + mongoPort);
                        try {
                            mongoServers.add(new ServerAddress(mongoHost, mongoPort));
                        } catch (UnknownHostException uhEx) {
                            logger.warn("Cannot add mongo server {}:{}", uhEx, mongoHost, mongoPort);
                        }
                    }
                }
            } else {
                mongoHost = XContentMapValues.nodeStringValue(mongoSettings.get(HOST_FIELD), DEFAULT_DB_HOST);
                mongoPort = XContentMapValues.nodeIntegerValue(mongoSettings.get(PORT_FIELD), DEFAULT_DB_PORT);
                try {
                    mongoServers.add(new ServerAddress(mongoHost, mongoPort));
                } catch (UnknownHostException uhEx) {
                    logger.warn("Cannot add mongo server {}:{}", uhEx, mongoHost, mongoPort);
                }
            }
            builder.mongoServers(mongoServers);

<<<<<<< HEAD
            MongoClientOptions.Builder mongoClientOptionsBuilder = MongoClientOptions.builder()/*
                                                                                                * .
                                                                                                * autoConnectRetry
                                                                                                * (
                                                                                                * true
                                                                                                * )
                                                                                                */
=======
            MongoClientOptions.Builder mongoClientOptionsBuilder = MongoClientOptions.builder()
>>>>>>> 33f71848
                    .socketKeepAlive(true);

            // MongoDB options
            if (mongoSettings.containsKey(OPTIONS_FIELD)) {
                Map<String, Object> mongoOptionsSettings = (Map<String, Object>) mongoSettings.get(OPTIONS_FIELD);
                logger.trace("mongoOptionsSettings: " + mongoOptionsSettings);
                builder.mongoSecondaryReadPreference(XContentMapValues.nodeBooleanValue(
                        mongoOptionsSettings.get(SECONDARY_READ_PREFERENCE_FIELD), false));
                builder.connectTimeout(XContentMapValues.nodeIntegerValue(mongoOptionsSettings.get(CONNECT_TIMEOUT),
                        DEFAULT_CONNECT_TIMEOUT));
                builder.socketTimeout(XContentMapValues.nodeIntegerValue(mongoOptionsSettings.get(SOCKET_TIMEOUT), DEFAULT_SOCKET_TIMEOUT));
                builder.dropCollection(XContentMapValues.nodeBooleanValue(mongoOptionsSettings.get(DROP_COLLECTION_FIELD), false));
                String isMongos = XContentMapValues.nodeStringValue(mongoOptionsSettings.get(IS_MONGOS_FIELD), null);
                if (isMongos != null) {
                    builder.isMongos(Boolean.valueOf(isMongos));
                }
                builder.mongoUseSSL(XContentMapValues.nodeBooleanValue(mongoOptionsSettings.get(SSL_CONNECTION_FIELD), false));
                builder.mongoSSLVerifyCertificate(XContentMapValues.nodeBooleanValue(mongoOptionsSettings.get(SSL_VERIFY_CERT_FIELD), true));
                builder.advancedTransformation(XContentMapValues.nodeBooleanValue(mongoOptionsSettings.get(ADVANCED_TRANSFORMATION_FIELD),
                        false));
                builder.skipInitialImport(XContentMapValues.nodeBooleanValue(mongoOptionsSettings.get(SKIP_INITIAL_IMPORT_FIELD), false));
                builder.connectionsPerHost(XContentMapValues.nodeIntegerValue(mongoOptionsSettings.get(CONNECTIONS_PER_HOST), DEFAULT_CONNECTIONS_PER_HOST));
                builder.threadsAllowedToBlockForConnectionMultiplier(XContentMapValues.nodeIntegerValue(mongoOptionsSettings.get(THREADS_ALLOWED_TO_BLOCK_FOR_CONNECTION_MULTIPLIER),
                        DEFAULT_THREADS_ALLOWED_TO_BLOCK_FOR_CONNECTION_MULTIPLIER));

                mongoClientOptionsBuilder
                    .connectTimeout(builder.connectTimeout)
                    .socketTimeout(builder.socketTimeout)
                    .connectionsPerHost(builder.connectionsPerHost)
                    .threadsAllowedToBlockForConnectionMultiplier(builder.threadsAllowedToBlockForConnectionMultiplier);

                if (builder.mongoSecondaryReadPreference) {
                    mongoClientOptionsBuilder.readPreference(ReadPreference.secondaryPreferred());
                }

                if (builder.mongoUseSSL) {
                    mongoClientOptionsBuilder.socketFactory(getSSLSocketFactory());
                }

                if (mongoOptionsSettings.containsKey(PARENT_TYPES_FIELD)) {
                    Set<String> parentTypes = new HashSet<String>();
                    Object parentTypesSettings = mongoOptionsSettings.get(PARENT_TYPES_FIELD);
                    logger.trace("parentTypesSettings: " + parentTypesSettings);
                    boolean array = XContentMapValues.isArray(parentTypesSettings);

                    if (array) {
                        ArrayList<String> fields = (ArrayList<String>) parentTypesSettings;
                        for (String field : fields) {
                            logger.trace("Field: " + field);
                            parentTypes.add(field);
                        }
                    }

                    builder.parentTypes(parentTypes);
                }

                if (mongoOptionsSettings.containsKey(STORE_STATISTICS_FIELD)) {
                    Object storeStatistics = mongoOptionsSettings.get(STORE_STATISTICS_FIELD);
                    boolean object = XContentMapValues.isObject(storeStatistics);
                    if (object) {
                        Map<String, Object> storeStatisticsSettings = (Map<String, Object>) storeStatistics;
                        builder.storeStatistics(true);
                        builder.statisticsIndexName(XContentMapValues.nodeStringValue(storeStatisticsSettings.get(INDEX_OBJECT), riverName
                                + "-stats"));
                        builder.statisticsTypeName(XContentMapValues.nodeStringValue(storeStatisticsSettings.get(TYPE_FIELD), "stats"));
                    } else {
                        builder.storeStatistics(XContentMapValues.nodeBooleanValue(storeStatistics, false));
                        if (builder.storeStatistics) {
                            builder.statisticsIndexName(riverName + "-stats");
                            builder.statisticsTypeName("stats");
                        }
                    }
                }
                // builder.storeStatistics(XContentMapValues.nodeBooleanValue(mongoOptionsSettings.get(STORE_STATISTICS_FIELD),
                // false));
                boolean isImportAllCollections = XContentMapValues.nodeBooleanValue(mongoOptionsSettings.get(IMPORT_ALL_COLLECTIONS_FIELD), false);
                builder.importAllCollections(isImportAllCollections);
                if(!isImportAllCollections) {
                    String collectionsStr = XContentMapValues.nodeStringValue(mongoOptionsSettings.get(IMPORT_COLLECTIONS_FIELD), "");
                    if(collectionsStr.length() > 0) {
                        collectionsStr = collectionsStr.replaceAll("\\s+","");
                        List collections = new ArrayList<String>(Arrays.asList(collectionsStr.split(",")));
                        builder.importCollections(collections);
                    }
                }
                builder.disableIndexRefresh(XContentMapValues.nodeBooleanValue(mongoOptionsSettings.get(DISABLE_INDEX_REFRESH_FIELD), false));
                builder.includeCollection(XContentMapValues.nodeStringValue(mongoOptionsSettings.get(INCLUDE_COLLECTION_FIELD), ""));

                if (mongoOptionsSettings.containsKey(INCLUDE_FIELDS_FIELD)) {
                    Set<String> includeFields = new HashSet<String>();
                    Object includeFieldsSettings = mongoOptionsSettings.get(INCLUDE_FIELDS_FIELD);
                    logger.trace("includeFieldsSettings: " + includeFieldsSettings);
                    boolean array = XContentMapValues.isArray(includeFieldsSettings);

                    if (array) {
                        ArrayList<String> fields = (ArrayList<String>) includeFieldsSettings;
                        for (String field : fields) {
                            logger.trace("Field: " + field);
                            includeFields.add(field);
                        }
                    }

                    if (!includeFields.contains(MongoDBRiver.MONGODB_ID_FIELD)) {
                        includeFields.add(MongoDBRiver.MONGODB_ID_FIELD);
                    }
                    builder.includeFields(includeFields);
                } else if (mongoOptionsSettings.containsKey(EXCLUDE_FIELDS_FIELD)) {
                    Set<String> excludeFields = new HashSet<String>();
                    Object excludeFieldsSettings = mongoOptionsSettings.get(EXCLUDE_FIELDS_FIELD);
                    logger.trace("excludeFieldsSettings: " + excludeFieldsSettings);
                    boolean array = XContentMapValues.isArray(excludeFieldsSettings);

                    if (array) {
                        ArrayList<String> fields = (ArrayList<String>) excludeFieldsSettings;
                        for (String field : fields) {
                            logger.trace("Field: " + field);
                            excludeFields.add(field);
                        }
                    }

                    builder.excludeFields(excludeFields);
                }

                if (mongoOptionsSettings.containsKey(INITIAL_TIMESTAMP_FIELD)) {
                    BSONTimestamp timeStamp = null;
                    try {
                        Map<String, Object> initalTimestampSettings = (Map<String, Object>) mongoOptionsSettings
                                .get(INITIAL_TIMESTAMP_FIELD);
                        String scriptType = "js";
                        if (initalTimestampSettings.containsKey(INITIAL_TIMESTAMP_SCRIPT_TYPE_FIELD)) {
                            scriptType = initalTimestampSettings.get(INITIAL_TIMESTAMP_SCRIPT_TYPE_FIELD).toString();
                        }
                        if (initalTimestampSettings.containsKey(INITIAL_TIMESTAMP_SCRIPT_FIELD)) {

                            ExecutableScript scriptExecutable = scriptService.executable(scriptType,
                                    initalTimestampSettings.get(INITIAL_TIMESTAMP_SCRIPT_FIELD).toString(), ScriptService.ScriptType.INLINE, Maps.newHashMap());
                            Object ctx = scriptExecutable.run();
                            logger.trace("initialTimestamp script returned: {}", ctx);
                            if (ctx != null) {
                                long timestamp = Long.parseLong(ctx.toString());
                                timeStamp = new BSONTimestamp((int) (new Date(timestamp).getTime() / 1000), 1);
                            }
                        }
                    } catch (Throwable t) {
                        logger.error("Could not set initial timestamp", t);
                    } finally {
                        builder.initialTimestamp(timeStamp);
                    }
                }
            }
            builder.mongoClientOptions(mongoClientOptionsBuilder.build());

            // Credentials
            if (mongoSettings.containsKey(CREDENTIALS_FIELD)) {
                String dbCredential;
                String mau = "";
                String map = "";
                String maad = "";
                String mlu = "";
                String mlp = "";
                String mlad = "";
                // String mdu = "";
                // String mdp = "";
                Object mongoCredentialsSettings = mongoSettings.get(CREDENTIALS_FIELD);
                boolean array = XContentMapValues.isArray(mongoCredentialsSettings);

                if (array) {
                    ArrayList<Map<String, Object>> credentials = (ArrayList<Map<String, Object>>) mongoCredentialsSettings;
                    for (Map<String, Object> credential : credentials) {
                        dbCredential = XContentMapValues.nodeStringValue(credential.get(DB_FIELD), null);
                        if (ADMIN_DB_FIELD.equals(dbCredential)) {
                            mau = XContentMapValues.nodeStringValue(credential.get(USER_FIELD), null);
                            map = XContentMapValues.nodeStringValue(credential.get(PASSWORD_FIELD), null);
                            maad = XContentMapValues.nodeStringValue(credential.get(AUTH_FIELD), null);
                        } else if (LOCAL_DB_FIELD.equals(dbCredential)) {
                            mlu = XContentMapValues.nodeStringValue(credential.get(USER_FIELD), null);
                            mlp = XContentMapValues.nodeStringValue(credential.get(PASSWORD_FIELD), null);
                            mlad = XContentMapValues.nodeStringValue(credential.get(AUTH_FIELD), null);
                            // } else {
                            // mdu = XContentMapValues.nodeStringValue(
                            // credential.get(USER_FIELD), null);
                            // mdp = XContentMapValues.nodeStringValue(
                            // credential.get(PASSWORD_FIELD), null);
                        }
                    }
                }
                builder.mongoAdminUser(mau);
                builder.mongoAdminPassword(map);
                builder.mongoAdminAuthDatabase(maad);
                builder.mongoLocalUser(mlu);
                builder.mongoLocalPassword(mlp);
                builder.mongoLocalAuthDatabase(mlad);
                // mongoDbUser = mdu;
                // mongoDbPassword = mdp;
            }

            builder.mongoDb(XContentMapValues.nodeStringValue(mongoSettings.get(DB_FIELD), riverName));
            builder.mongoCollection(XContentMapValues.nodeStringValue(mongoSettings.get(COLLECTION_FIELD), riverName));
            builder.mongoGridFS(XContentMapValues.nodeBooleanValue(mongoSettings.get(GRIDFS_FIELD), false));
            if (mongoSettings.containsKey(FILTER_FIELD)) {
                String filter = XContentMapValues.nodeStringValue(mongoSettings.get(FILTER_FIELD), "");
                filter = removePrefix("o.", filter);
                builder.mongoCollectionFilter(convertToBasicDBObject(filter));
                // DBObject bsonObject = (DBObject) JSON.parse(filter);
                // builder.mongoOplogFilter(convertToBasicDBObject(addPrefix("o.",
                // filter)));
                builder.mongoOplogFilter(convertToBasicDBObject(removePrefix("o.", filter)));
                // } else {
                // builder.mongoOplogFilter("");
            }

            if (mongoSettings.containsKey(SCRIPT_FIELD)) {
                String scriptType = "js";
                builder.script(mongoSettings.get(SCRIPT_FIELD).toString());
                if (mongoSettings.containsKey("scriptType")) {
                    scriptType = mongoSettings.get("scriptType").toString();
                } else if (mongoSettings.containsKey(SCRIPT_TYPE_FIELD)) {
                    scriptType = mongoSettings.get(SCRIPT_TYPE_FIELD).toString();
                }
                builder.scriptType(scriptType);
            }
        } else {
            mongoHost = DEFAULT_DB_HOST;
            mongoPort = DEFAULT_DB_PORT;
            try {
                mongoServers.add(new ServerAddress(mongoHost, mongoPort));
                builder.mongoServers(mongoServers);
            } catch (UnknownHostException e) {
                e.printStackTrace();
            }
            builder.mongoDb(riverName);
            builder.mongoCollection(riverName);
        }

        if (settings.settings().containsKey(INDEX_OBJECT)) {
            Map<String, Object> indexSettings = (Map<String, Object>) settings.settings().get(INDEX_OBJECT);
            builder.indexName(XContentMapValues.nodeStringValue(indexSettings.get(NAME_FIELD), builder.mongoDb));
            builder.typeName(XContentMapValues.nodeStringValue(indexSettings.get(TYPE_FIELD), builder.mongoDb));

            Bulk.Builder bulkBuilder = new Bulk.Builder();
            if (indexSettings.containsKey(BULK_FIELD)) {
                Map<String, Object> bulkSettings = (Map<String, Object>) indexSettings.get(BULK_FIELD);
                int bulkActions = XContentMapValues.nodeIntegerValue(bulkSettings.get(ACTIONS_FIELD), DEFAULT_BULK_ACTIONS);
                bulkBuilder.bulkActions(bulkActions);
                String size = XContentMapValues.nodeStringValue(bulkSettings.get(SIZE_FIELD), DEFAULT_BULK_SIZE.toString());
                bulkBuilder.bulkSize(ByteSizeValue.parseBytesSizeValue(size));
                bulkBuilder.concurrentRequests(XContentMapValues.nodeIntegerValue(bulkSettings.get(CONCURRENT_REQUESTS_FIELD),
                        EsExecutors.boundedNumberOfProcessors(ImmutableSettings.EMPTY)));
                bulkBuilder.flushInterval(XContentMapValues.nodeTimeValue(bulkSettings.get(FLUSH_INTERVAL_FIELD), DEFAULT_FLUSH_INTERVAL));
                builder.throttleSize(XContentMapValues.nodeIntegerValue(indexSettings.get(THROTTLE_SIZE_FIELD), bulkActions * 5));
            } else {
                int bulkActions = XContentMapValues.nodeIntegerValue(indexSettings.get(BULK_SIZE_FIELD), DEFAULT_BULK_ACTIONS);
                bulkBuilder.bulkActions(bulkActions);
                bulkBuilder.bulkSize(DEFAULT_BULK_SIZE);
                bulkBuilder.flushInterval(XContentMapValues.nodeTimeValue(indexSettings.get(BULK_TIMEOUT_FIELD), DEFAULT_FLUSH_INTERVAL));
                bulkBuilder.concurrentRequests(XContentMapValues.nodeIntegerValue(indexSettings.get(CONCURRENT_BULK_REQUESTS_FIELD),
                        EsExecutors.boundedNumberOfProcessors(ImmutableSettings.EMPTY)));
                builder.throttleSize(XContentMapValues.nodeIntegerValue(indexSettings.get(THROTTLE_SIZE_FIELD), bulkActions * 5));
            }
            builder.bulk(bulkBuilder.build());
        } else {
            builder.indexName(builder.mongoDb);
            builder.typeName(builder.mongoDb);
            builder.bulk(new Bulk.Builder().build());
        }
        return builder.build();
    }

    private static SocketFactory getSSLSocketFactory() {
        SocketFactory sslSocketFactory;
        try {
            final TrustManager[] trustAllCerts = new TrustManager[] { new X509TrustManager() {

                @Override
                public X509Certificate[] getAcceptedIssuers() {
                    return null;
                }

                @Override
                public void checkServerTrusted(X509Certificate[] chain, String authType) throws CertificateException {
                }

                @Override
                public void checkClientTrusted(X509Certificate[] chain, String authType) throws CertificateException {
                }
            } };
            final SSLContext sslContext = SSLContext.getInstance("SSL");
            sslContext.init(null, trustAllCerts, new java.security.SecureRandom());
            // Create an ssl socket factory with our all-trusting manager
            sslSocketFactory = sslContext.getSocketFactory();
            return sslSocketFactory;
        } catch (Exception ex) {
            logger.warn("Unable to build ssl socket factory without certificate validation, using default instead.", ex);
        }
        return SSLSocketFactory.getDefault();
    }

    static BasicDBObject convertToBasicDBObject(String object) {
        if (object == null || object.length() == 0) {
            return new BasicDBObject();
        } else {
            return (BasicDBObject) JSON.parse(object);
        }
    }

    static String removePrefix(String prefix, String object) {
        return addRemovePrefix(prefix, object, false);
    }

    static String addPrefix(String prefix, String object) {
        return addRemovePrefix(prefix, object, true);
    }

    static String addRemovePrefix(String prefix, String object, boolean add) {
        if (prefix == null) {
            throw new IllegalArgumentException("prefix");
        }
        if (object == null) {
            throw new NullPointerException("object");
        }
        if (object.length() == 0) {
            return "";
        }
        DBObject bsonObject = (DBObject) JSON.parse(object);

        BasicBSONObject newObject = new BasicBSONObject();
        for (String key : bsonObject.keySet()) {
            if (add) {
                newObject.put(prefix + key, bsonObject.get(key));
            } else {
                if (key.startsWith(prefix)) {
                    newObject.put(key.substring(prefix.length()), bsonObject.get(key));
                } else {
                    newObject.put(key, bsonObject.get(key));
                }
            }
        }
        return newObject.toString();
    }

    private MongoDBRiverDefinition(final Builder builder) {
        // river
        this.riverName = builder.riverName;
        this.riverIndexName = builder.riverIndexName;

        // mongodb.servers
        this.mongoServers.addAll(builder.mongoServers);
        // mongodb
        this.mongoDb = builder.mongoDb;
        this.mongoCollection = builder.mongoCollection;
        this.mongoGridFS = builder.mongoGridFS;
        this.mongoOplogFilter = builder.mongoOplogFilter;
        this.mongoCollectionFilter = builder.mongoCollectionFilter;
        // mongodb.credentials
        this.mongoAdminUser = builder.mongoAdminUser;
        this.mongoAdminPassword = builder.mongoAdminPassword;
        this.mongoAdminAuthDatabase = builder.mongoAdminAuthDatabase;
        this.mongoLocalUser = builder.mongoLocalUser;
        this.mongoLocalPassword = builder.mongoLocalPassword;
        this.mongoLocalAuthDatabase = builder.mongoLocalAuthDatabase;

        // mongodb.options
        this.mongoClientOptions = builder.mongoClientOptions;
        this.connectTimeout = builder.connectTimeout;
        this.socketTimeout = builder.socketTimeout;
        this.mongoSecondaryReadPreference = builder.mongoSecondaryReadPreference;
        this.mongoUseSSL = builder.mongoUseSSL;
        this.mongoSSLVerifyCertificate = builder.mongoSSLVerifyCertificate;
        this.dropCollection = builder.dropCollection;
        this.isMongos = builder.isMongos;
        this.excludeFields = builder.excludeFields;
        this.includeFields = builder.includeFields;
        this.includeCollection = builder.includeCollection;
        this.initialTimestamp = builder.initialTimestamp;
        this.script = builder.script;
        this.scriptType = builder.scriptType;
        this.advancedTransformation = builder.advancedTransformation;
        this.skipInitialImport = builder.skipInitialImport;
        this.parentTypes = builder.parentTypes;
        this.storeStatistics = builder.storeStatistics;
        this.statisticsIndexName = builder.statisticsIndexName;
        this.statisticsTypeName = builder.statisticsTypeName;
        this.importAllCollections = builder.importAllCollections;
        this.importCollections = builder.importCollections;
        this.isImportCollections = builder.isImportCollections;
        this.disableIndexRefresh = builder.disableIndexRefresh;

        // index
        this.indexName = builder.indexName;
        this.typeName = builder.typeName;
        this.throttleSize = builder.throttleSize;

        // bulk
        this.bulk = builder.bulk;
    }

    public List<ServerAddress> getMongoServers() {
        return mongoServers;
    }

    public String getRiverName() {
        return riverName;
    }

    public String getRiverIndexName() {
        return riverIndexName;
    }

    public String getMongoDb() {
        return mongoDb;
    }

    public String getMongoCollection() {
        return mongoCollection;
    }

    public boolean isMongoGridFS() {
        return mongoGridFS;
    }

    public BasicDBObject getMongoOplogFilter() {
        return mongoOplogFilter;
    }

    public BasicDBObject getMongoCollectionFilter() {
        return mongoCollectionFilter;
    }

    public String getMongoAdminUser() {
        return mongoAdminUser;
    }

    public String getMongoAdminPassword() {
        return mongoAdminPassword;
    }
    
    public String getMongoAdminAuthDatabase() {
        return mongoAdminAuthDatabase;
    }

    public String getMongoLocalUser() {
        return mongoLocalUser;
    }

    public String getMongoLocalPassword() {
        return mongoLocalPassword;
    }
    
    public String getMongoLocalAuthDatabase() {
        return mongoLocalAuthDatabase;
    }

    public MongoClientOptions getMongoClientOptions() {
        return mongoClientOptions;
    }

    public int getConnectTimeout() {
        return connectTimeout;
    }

    public int getSocketTimeout() {
        return socketTimeout;
    }

    public boolean isMongoSecondaryReadPreference() {
        return mongoSecondaryReadPreference;
    }

    public boolean isMongoUseSSL() {
        return mongoUseSSL;
    }

    public boolean isMongoSSLVerifyCertificate() {
        return mongoSSLVerifyCertificate;
    }

    public boolean isDropCollection() {
        return dropCollection;
    }

    public Boolean isMongos() {
        return isMongos;
    }

    public Set<String> getExcludeFields() {
        return excludeFields;
    }

    public Set<String> getIncludeFields() {
        return includeFields;
    }

    public String getIncludeCollection() {
        return includeCollection;
    }

    public Timestamp<?> getInitialTimestamp() {
        return initialTimestamp;
    }

    public String getScript() {
        return script;
    }

    public String getScriptType() {
        return scriptType;
    }

    public boolean isAdvancedTransformation() {
        return advancedTransformation;
    }

    public boolean isSkipInitialImport() {
        return skipInitialImport;
    }

    public Set<String> getParentTypes() {
        return parentTypes;
    }

    public boolean isStoreStatistics() {
        return storeStatistics;
    }

    public String getStatisticsIndexName() {
        return statisticsIndexName;
    }

    public String getStatisticsTypeName() {
        return statisticsTypeName;
    }

    public boolean isImportAllCollections() {
        return importAllCollections;
    }

    public boolean isImportCollections() {
        return isImportCollections;
    }

    public List<String> getImportCollections() {
        return importCollections;
    }

    public boolean isDisableIndexRefresh() {
        return disableIndexRefresh;
    }

    public String getIndexName() {
        return indexName;
    }

    public String getTypeName() {
        return typeName;
    }

    /*
     * Default throttle size is: 5 * bulk.bulkActions
     */
    public int getThrottleSize() {
        return throttleSize;
    }

    public String getMongoOplogNamespace() {
        return getMongoDb() + "." + getMongoCollection();
    }

    public Bulk getBulk() {
        return bulk;
    }
}<|MERGE_RESOLUTION|>--- conflicted
+++ resolved
@@ -3,7 +3,12 @@
 import java.net.UnknownHostException;
 import java.security.cert.CertificateException;
 import java.security.cert.X509Certificate;
-import java.util.*;
+import java.util.ArrayList;
+import java.util.Date;
+import java.util.HashSet;
+import java.util.List;
+import java.util.Map;
+import java.util.Set;
 
 import javax.net.SocketFactory;
 import javax.net.ssl.SSLContext;
@@ -507,7 +512,7 @@
 
     @SuppressWarnings("unchecked")
     public synchronized static MongoDBRiverDefinition parseSettings(String riverName, String riverIndexName, RiverSettings settings,
-                                                                    ScriptService scriptService) {
+            ScriptService scriptService) {
 
         logger.trace("Parse river settings for {}", riverName);
         Preconditions.checkNotNull(riverName, "No riverName specified");
@@ -553,17 +558,7 @@
             }
             builder.mongoServers(mongoServers);
 
-<<<<<<< HEAD
-            MongoClientOptions.Builder mongoClientOptionsBuilder = MongoClientOptions.builder()/*
-                                                                                                * .
-                                                                                                * autoConnectRetry
-                                                                                                * (
-                                                                                                * true
-                                                                                                * )
-                                                                                                */
-=======
             MongoClientOptions.Builder mongoClientOptionsBuilder = MongoClientOptions.builder()
->>>>>>> 33f71848
                     .socketKeepAlive(true);
 
             // MongoDB options
